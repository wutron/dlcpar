--- conflicted
+++ resolved
@@ -20,12 +20,7 @@
 		   phylo \
 		   phyloDLC \
 		   coal \
-<<<<<<< HEAD
 		   birthdeath
-=======
-		   birthdeath \
-                   phyloDLC
->>>>>>> 77adf807
 
 VERSIONS = versions.txt
 
@@ -39,14 +34,6 @@
 		cp $(PY_SRC_PATH)/rasmus/$${mod}.py python/dlcpar/deps/rasmus/$${mod}.py; \
 	done
 
-<<<<<<< HEAD
-=======
-	mkdir -p python/dlcpar/deps/rasmus/ply
-	for mod in $(RASMUS_PLY_FILES); do \
-		cp $(PY_SRC_PATH)/rasmus/ply/$${mod} python/dlcpar/deps/rasmus/ply/$${mod}; \
-	done
-
->>>>>>> 77adf807
 	mkdir -p python/dlcpar/deps/compbio
 	for mod in $(COMPBIO_SRC_FILES); do \
 		cp $(PY_SRC_PATH)/compbio/$${mod}.py python/dlcpar/deps/compbio/$${mod}.py; \
