#
# Reconciliation library
#

# python libraries
import copy
import collections
import sys

# rasmus libraries
from rasmus import treelib
from rasmus import util

# compbio libraries
<<<<<<< HEAD
from compbio import phylo
from compbio import phyloDLC
=======
from compbio import phylo, phyloDLC
>>>>>>> 77adf807

# dlcpar libraries
from dlcpar import common

#=============================================================================
# reconciliation data structures


class LabeledRecon (object):
    """The reconciliation data structure for the DLCpar model

    species_map :   dict with key = gene_tree node, value = species_tree node
    locus_map :     dict with key = gene_tree node, value = locus (int)
    order :         2D dict with key1 = species branch node (snode), key2 = locus,
                      value = ordered list of gene_tree nodes (nodes), where
                              nodes are the internal nodes for branch snode and
                              the parents of these nodes are equal to locus

    TODO :
    - Order currently contains internal nodes AND leaf nodes for sbranch.
      This is so a leaf node with a locus different from its parent (e.g. daughter lineages)
      is ordered.  However, leaf nodes with a locus equal to its parent should NOT be ordered;
      these are found at speciations and do not affect the number of extra lineages
      at duplication nodes in the locus tree.

    The gene_tree should contain all implied speciation (and delay) nodes.
    """

    def __init__(self, species_map=None, locus_map=None, order=None):
        self.species_map = species_map
        self.locus_map = locus_map
        self.order = order


    def __eq__(self, other):
        """x.__eq__(y) <==> x == y

        NOTE 1: Internal nodes of the coal_tree and stree must be identical!
        NOTE 2: Data are not compared.
        """
        def compare_list_of_sets(this, other):
            """Treat lists as sets of sets and return true if equal.
            this and other should be list of sets.
            Takes care of set hashing.
            """
            set1 = set([frozenset(item) for item in this])
            set2 = set([frozenset(item) for item in other])
            return set1 == set2

        # 1) are species maps identical?
        species_map = util.mapdict(self.species_map, key=lambda gnode: gnode.name, val=lambda snode: snode.name)
        other_species_map = util.mapdict(other.species_map, key=lambda gnode: gnode.name, val=lambda snode: snode.name)
        if species_map != other_species_map:
            print >>sys.stderr, "species map mismatch"
            return False

        # 2) are locus maps identical?
        sets = collections.defaultdict(set)
        other_sets = collections.defaultdict(set)

        # want to get groups of nodes that belong to the same locus and compare those
        for gnode, locus in self.locus_map.iteritems():
            sets[locus].add(gnode.name)
        for gnode, locus in other.locus_map.iteritems():
            other_sets[locus].add(gnode.name)

        # check if set of sets are equal
        # must change into frozen sets first because sets are not hashable; group is a set
        eq = compare_list_of_sets(sets.values(), other_sets.values())
        if not eq:
            print >>sys.stderr, "locus map mismatch"
            return False

        # 3) are orders equal?
        # get duplications
        def collect_orders(order):
            # unpack the 2d dict and returns a list with all the orders
            order_list = []
            for d in order.itervalues():
                for genes in d.itervalues():
                    order_list.append([node.name for node in genes])
            return order_list

        def divide_ordering(dups, order_list):
            m = [] # [ (set(...), ...) , ...] aka list of tuples of frozensets
            for genes in order_list:
                groupings = []
                previ = 0
                for i, gene in enumerate(genes):
                    if gene in dups:
                        # set1 = genes before this gene, set2 = this gene
                        group = [frozenset(genes[previ:i]), gene]
                        groupings.extend(group)
                        previ = i + 1
                group = [frozenset(genes[previ:])]
                groupings.extend(group)
                # if no dups, groupings will be 0
                m.append(tuple(groupings))
            return m

        dups = self.get_dups()

        # unpack the 2d dict
        order_list = collect_orders(self.order)
        other_order_list = collect_orders(other.order)
        divide = divide_ordering(dups, order_list)
        other_divide = divide_ordering(dups, other_order_list)

        if not set(divide) == set(other_divide):
            print >>sys.stderr, "order mismatch"
            return False

        return True

    def get_dups(self):
        """ Returns a set of names of the nodes with a duplication
        """
        dups = set()
        # is a dup if node has different locus than parent
        for gnode in self.locus_map.iterkeys():
            pnode = gnode.parent
            if not pnode: # ignore root
                continue
            if self.locus_map[gnode] != self.locus_map[pnode]:
                dups.add(gnode.name)
        return dups

    def sort_loci(self, gtree):
        """Sorts loci in locus_map.

        Loci are sorted using leaf names then by pre-order index.
        """

        # create mapping
        m = {}
        next = 1
        for node in sorted(gtree.leaves(), key=lambda node: node.name):
            locus = self.locus_map[node]
            if locus not in m:
                m[locus] = next
                next += 1
        for node in gtree.preorder():
            if node.is_leaf():
                continue
            locus = self.locus_map[node]
            if locus not in m:
                m[locus] = next
                next += 1

        # remap
        locus_map = {}
        for node, locus in self.locus_map.iteritems():
            locus_map[node] = m[locus]
        order = {}
        for snode, d in self.order_iteritems():
            order[snode] = {}
            for locus, lst in d.iteritems():
                order[snode][m[locus]] = lst

        self.locus_map = locus_map
        self.order = order


    def get_dict(self):
        return {"species_map": self.species_map,
                "locus_map" : self.locus_map,
                "order" : self.order}


    def write(self, filename, gtree,
              exts={"tree" : ".tree",
                    "recon" : ".recon",
                    "order" : ".order"},
              filenames={},
              fstreams={}):
        """Write the reconciliation to a file"""
        assert gtree and self.species_map and self.locus_map and (self.order is not None)

        gtree.write(
            fstreams.get("tree", filenames.get("tree", filename + exts["tree"])),
            rootData=True)

        util.write_delim(
            fstreams.get("recon", filenames.get("recon", filename + exts["recon"])),
            [(str(node.name), str(snode.name), self.locus_map[node])
             for node, snode in self.species_map.iteritems()])

        order = {}
        for snode, d in self.order.iteritems():
            for locus, lst in d.iteritems():
                order[snode, locus] = lst
        util.write_delim(
            fstreams.get("order", filenames.get("order", filename + exts["order"])),
            [(str(snode.name), str(locus), ",".join(map(lambda x: str(x.name), lst)))
             for (snode, locus), lst in order.iteritems()])


    def read(self, filename, stree,
             exts={"tree" : ".tree",
                   "recon" : ".recon",
                   "order" : ".order"},
             filenames={}, filestreams={}):
        """Read the reconciliation from a file"""

        gtree = treelib.read_tree(filestreams.get("tree", filenames.get("tree", filename + exts["tree"])))
        recon = filestreams.get("recon", filenames.get("recon", filename + exts["recon"]))
        order = filestreams.get("order", filenames.get("order", filename + exts["order"]))

        self.species_map = {}
        self.locus_map = {}
        for name, sname, locus in util.read_delim(recon):
            if name.isdigit(): name = int(name)
            if sname.isdigit(): sname = int(sname)
            assert locus.isdigit()
            locus = int(locus)

            node = gtree.nodes[name]
            self.species_map[node] = stree.nodes[sname]
            self.locus_map[node] = locus

        self.order = collections.defaultdict(dict)
        for toks in util.read_delim(order):
            sname, locus, lst = toks[0], toks[1], toks[2].split(',')
            if sname.isdigit(): sname = int(sname)
            assert locus.isdigit()
            locus = int(locus)
            names = map(lambda x: int(x) if x.isdigit() else x, lst)

            snode = stree.nodes[sname]
            nodes = map(lambda x: gtree.nodes[x], names)
            if snode not in self.order:
                self.order[snode] = {}
            self.order[snode][locus] = nodes
        self.order = dict(self.order)

        return gtree, self.get_dict()


#=============================================================================
# convenient input/output


def write_labeled_recon(filename, gtree, extra,
                        exts={"tree" : ".tree",
                              "recon" : ".recon",
                              "order" : ".order"},
                        filenames={},
                        fhandles={}):
    """Writes a labeled reconciliation to files"""

    labeled_recon = LabledRecon(extra["species_map"], extra["locus_map"], extra["order"])
    labeled_recon.write(filename, gtree, exts, filenames, fhandles)


def read_labeled_recon(filename, stree,
                       exts={"tree" : ".tree",
                             "recon" : ".recon",
                             "order" : ".order"},
                       filenames={}):
    """Reads a labeled reconciliation from files"""

    labeled_recon = LabeledRecon()
    return labeled_recon.read(filename, stree, exts, filenames)


#=============================================================================
# conversion utilities


def get_tree_depths(tree, distfunc=lambda node: node.dist):
    """Get depth of all nodes (depth = length of path from root to node)"""
    depths = {}
    for node in tree.preorder():
        if not node.parent:
            depths[node] = 0
        else:
            depths[node] = depths[node.parent] + distfunc(node)
    return depths


def recon_to_labeledrecon(coal_tree, recon, stree, gene2species,
                          name_internal="n", locus_mpr=True):
    """Convert from DLCoal to DLCpar reconciliation model

    If locus_mpr is set (default), use MPR from locus_tree to stree.
    """

    gene_tree = coal_tree.copy()
    coal_recon = recon.coal_recon
    locus_tree = recon.locus_tree
    if not locus_mpr:
        locus_recon = recon.locus_recon
        daughters = recon.daughters
    else:
        locus_recon = phylo.reconcile(locus_tree, stree, gene2species)
        locus_events = phylo.label_events(locus_tree, locus_recon)
        daughters = filter(lambda node: locus_events[node.parent] == "dup", recon.daughters)

    #========================================
    # find species map

    # find species tree subtree
    substree = treelib.subtree(stree, locus_recon[coal_recon[coal_tree.root]])

    # find species map
    species_map = {}
    for node in gene_tree:
        cnode = coal_tree.nodes[node.name]
        lnode = coal_recon[cnode]
        snode = locus_recon[lnode]
        species_map[node] = substree[snode.name]

    # add implied speciation and delay nodes to gene tree
    events = phylo.label_events(gene_tree, species_map)
    added_spec, added_dup, added_delay = add_implied_nodes(gene_tree, substree, species_map, events)

    # rename internal nodes
    common.rename_nodes(gene_tree, name_internal)

    #========================================
    # helper functions

    def walk_up(node):
        if node.name in coal_tree.nodes:
            return coal_tree.nodes[node.name]
        return walk_up(node.parent)

    def walk_down(node):
        if node.name in coal_tree.nodes:
            return coal_tree.nodes[node.name]
        assert len(node.children) == 1, (node.name, node.children)
        return walk_down(node.children[0])

    #========================================
    # find locus map

    # label loci in locus tree
    loci = {}
    next = 1
    # keep track of duplication ages (measured as dist from leaf since root dist may differ in coal and locus trees)
    locus_times = treelib.get_tree_ages(locus_tree)
    dup_times = {}
    dup_snodes = {}
    for lnode in locus_tree.preorder():
        if not lnode.parent:            # root
            loci[lnode] = next
        elif lnode in daughters:        # duplication
            next += 1
            loci[lnode] = next
            dup_times[next] = locus_times[lnode.parent]
            dup_snodes[next] = locus_recon[lnode.parent]
        else:                           # regular node
            loci[lnode] = loci[lnode.parent]

    # label loci in gene tree
    locus_map = {}
    for node in gene_tree:
        if node.name in coal_tree.nodes:
            # node in coal tree
            cnode = coal_tree.nodes[node.name]
            lnode = coal_recon[cnode]
            locus_map[node] = loci[lnode]
        else:
            # node not in coal tree, so use either parent or child locus
            cnode_up = walk_up(node)
            lnode_up = coal_recon[cnode_up]
            loci_up = loci[lnode_up]

            cnode_down = walk_down(node)
            lnode_down = coal_recon[cnode_down]
            loci_down = loci[lnode_down]

            if loci_up == loci_down:
                # parent and child locus match
                locus_map[node] = loci_up
            else:
                # determine whether to use parent or child locus
                snode = species_map[node]
                dup_snode = dup_snodes[loci_down]
                if (snode.name == dup_snode.name) or (snode.name in dup_snode.descendant_names()):
                    locus_map[node] = loci_down
                else:
                    locus_map[node] = loci_up

    #========================================
    # find order

    # find loci that give rise to new loci in each sbranch
    parent_loci = set()
    for node in gene_tree:
        if node.parent:
            locus = locus_map[node]
            plocus = locus_map[node.parent]

            if locus != plocus:
                snode = species_map[node]
                parent_loci.add((snode, plocus))

    # find order (locus tree and coal tree must use same timescale)
    order = {}
    for node in gene_tree:
        if node.parent:
            snode = species_map[node]
            plocus = locus_map[node.parent]

            if (snode, plocus) in parent_loci:
                order.setdefault(snode, {})
                order[snode].setdefault(plocus, [])
                order[snode][plocus].append(node)

    # find coalescent/duplication times (= negative age) and depths
    coal_times = treelib.get_tree_ages(coal_tree)
    depths = get_tree_depths(gene_tree, distfunc=lambda node: 1)
    def get_time(node):
        if locus_map[node.parent] != locus_map[node]:
            # duplication
            return -dup_times[locus_map[node]], depths[node]
        else:
            # walk up to the nearest node in the coal tree
            # if the node was added (due to spec or dup), it has a single child
            # so it can be placed directly after its parent without affecting the extra lineage count
            if node.name in coal_tree.nodes:
                cnode = coal_tree.nodes[node.name]
            else:
                cnode = walk_up(node)
            return -coal_times[cnode], depths[node]

    # sort by node times
    # 1) larger age (smaller dist from root) are earlier in sort
    # 2) if equal dist, then smaller depths are earlier in sort
    for snode, d in order.iteritems():
        for plocus, lst in d.iteritems():
            lst.sort(key=get_time)

    #========================================
    # put everything together

    return gene_tree, LabeledRecon(species_map, locus_map, order)


def labeledrecon_to_recon(gene_tree, labeled_recon, stree,
                          name_internal="n"):
    """Convert from DLCpar to DLCoal reconciliation model

    NOTE: This is non-reversible because it produces NON-dated coalescent and locus trees
    """

    locus_map = labeled_recon.locus_map
    species_map = labeled_recon.species_map
    order = labeled_recon.order

    # utility function to find longest common substring in a list of strings
    # used to find locus name from a list of coalescent (gene) names
    def get_locus_name(genenames):
        # if only one gene, use gene name as locus name
        if len(genenames) == 1:
            return genenames[0]

        shortest = min(genenames, key=len)
        prefix = ''
        suffix = ''

        # find longest common prefix
        for i in range(0, len(shortest)):
            current_char = shortest[i]
            if any(genename[i] != current_char for genename in genenames):
                break
            prefix = prefix + current_char

        # find longest common suffix
        for i in range(len(shortest)-1, -1, -1):
            current_char = shortest[i]
            if any(genename[i] != current_char for genename in genenames):
                break
            suffix = current_char + suffix

        # the locus name should be the two strings combined, without any occurence of "__"
        if prefix == '':
            result = suffix
        elif suffix == '':
            result = prefix
        elif prefix[-1] == '_' and suffix[0] == '_':
            result = prefix + suffix[1:]
        else:
            result = prefix + suffix

        # final result should not start or end with "_"
        assert(len(result) != 0)
        if result[0] == '_':
            result = result[1:]
        elif result[-1] == '_':
            result = result[:-1]
        return result

    # coalescent tree equals gene tree
    coal_tree = gene_tree.copy()

    # factor gene tree
    events = phylo.label_events(gene_tree, species_map)
    subtrees = factor_tree(gene_tree, stree, species_map, events)

    # gene names
    genenames_dict = {} # dict of dict: genenames[snode][lnode] = list of genes in species and locus
    for snode in stree:
        genenames_dict[snode] = collections.defaultdict(list)
    for leaf in gene_tree.leaves():
        genenames_dict[species_map[leaf]][locus_map[leaf]].append(leaf.name)

    # 2D dict to keep track of locus tree nodes by hashing by speciation node and locus
    # key1 = snode, key2 = locus, value = list of nodes (sorted from oldest to most recent)
    locus_tree_map = {}
    for snode in stree:
        locus_tree_map[snode] = {}

    # initialize locus tree, coal/locus recon, and daughters
    locus_tree = treelib.Tree()
    coal_recon = {}
    locus_recon = {}
    locus_events = {}
    daughters = []

    # initialize root of locus tree
    root = treelib.TreeNode(locus_tree.new_name())
    locus_tree.add(root)
    locus_tree.root = root
    sroot = species_map[gene_tree.root]
    locus = locus_map[gene_tree.root]
    coal_recon[coal_tree.root] = root
    locus_recon[root] = sroot
    locus_tree_map[sroot][locus] = [root]

    # build locus tree along each species branch
    for snode in stree.preorder(sroot):
        subtrees_snode = subtrees[snode]

        # skip if no branches in this species branch
        if len(subtrees_snode) == 0:
            continue

        # build locus tree
        # 1) speciation
        if snode.parent:
            for (root, rootchild, leaves) in subtrees_snode:
                if rootchild:
                    locus = locus_map[root]     # use root locus!

                    # create new locus tree node in this species branch
                    if locus not in locus_tree_map[snode]:
                        old_node = locus_tree_map[snode.parent][locus][-1]

                        new_node = treelib.TreeNode(locus_tree.new_name())
                        locus_tree.add_child(old_node, new_node)
                        locus_recon[new_node] = snode

                        locus_events[old_node] = "spec"

                        locus_tree_map[snode][locus] = [new_node]

                    # update coal_recon
                    cnode = coal_tree.nodes[rootchild.name]
                    lnode = locus_tree_map[snode][locus][-1]
                    coal_recon[cnode] = lnode

        # 2) duplication
        if snode in order:
            # may have to reorder loci (in case of multiple duplications)
            queue = collections.deque(order[snode].keys())
            while len(queue) > 0:
                plocus = queue.popleft()
                if plocus not in locus_tree_map[snode]:
                    # punt
                    queue.append(plocus)
                    continue

                # handle this ordered list
                lst =  order[snode][plocus]
                for gnode in lst:
                    locus = locus_map[gnode]
                    cnode = coal_tree.nodes[gnode.name]

                    if locus != plocus:     # duplication
                        # update locus_tree, locus_recon, and daughters
                        old_node = locus_tree_map[snode][plocus][-1]

                        new_node1 = treelib.TreeNode(locus_tree.new_name())
                        locus_tree.add_child(old_node, new_node1)
                        locus_recon[new_node1] = snode

                        new_node2 = treelib.TreeNode(locus_tree.new_name())
                        locus_tree.add_child(old_node, new_node2)
                        coal_recon[cnode] = new_node2
                        locus_recon[new_node2] = snode
                        daughters.append(new_node2)

                        locus_events[old_node] = "dup"

                        locus_tree_map[snode][plocus].append(new_node1)
                        locus_tree_map[snode][locus] = [new_node2]

                    else:                   # deep coalescence
                        lnode = locus_tree_map[snode][locus][-1]
                        coal_recon[cnode] = lnode

        # reconcile remaining coal tree nodes to locus tree
        # (no duplication so only a single locus tree node with the desired locus)
        for (root, rootchild, leaves) in subtrees_snode:
            if rootchild:
                for gnode in gene_tree.preorder(rootchild, is_leaf=lambda x: x in leaves):
                    cnode = coal_tree.nodes[gnode.name]
                    if cnode not in coal_recon:
                        locus = locus_map[gnode]
                        assert len(locus_tree_map[snode][locus]) == 1
                        lnode = locus_tree_map[snode][locus][-1]
                        coal_recon[cnode] = lnode

        # tidy up if at an extant species
        if snode.is_leaf():
            for locus, nodes in locus_tree_map[snode].iteritems():
                genenames = genenames_dict[snode][locus] # list of gene names
                lnode = nodes[-1]
                cnodes = [coal_tree.nodes[name] for name in genenames]

                # find locusname as common substring of list of gene names
                locus_name = get_locus_name(genenames)
                # relabel genes in locus tree
                locus_tree.rename(lnode.name, locus_name)

                # relabel locus events
                locus_events[lnode] = "gene"

                # reconcile genes (genes in coal tree reconcile to genes in locus tree)
                # possible mismatch due to genes having an internal ordering even though all exist to present time
                # [could also do a new round of "speciation" at bottom of extant species branches,
                # but this introduces single children nodes that would just be removed anyway]
                for cnode in cnodes:
                    coal_recon[cnode] = lnode

    # rename internal nodes
    common.rename_nodes(locus_tree, name_internal)

    # simplify coal_tree (and reconciliations)
    removed = treelib.remove_single_children(coal_tree)
    for cnode in removed:
        del coal_recon[cnode]

    # simplify locus_tree (and reconciliations + daughters)
    removed = treelib.remove_single_children(locus_tree)
    for cnode, lnode in coal_recon.items():
        if lnode in removed:
            # reconciliation updates to first child that is not removed
            new_lnode = lnode
            while new_lnode in removed:
                new_lnode = new_lnode.children[0]
            coal_recon[cnode] = new_lnode
    for lnode in removed:
        del locus_recon[lnode]
        del locus_events[lnode]
    for ndx, lnode in enumerate(daughters):
        if lnode in removed:
            # daughter updates to first child that is not removed
            new_lnode = lnode
            while new_lnode in removed:
                new_lnode = new_lnode.children[0]
            daughters[ndx] = new_lnode

##    locus_events = phylo.label_events(locus_tree, locus_recon)
    assert all([lnode in locus_events for lnode in locus_tree])

    #========================================
    # put everything together

    return coal_tree, phyloDLC.Recon(coal_recon, locus_tree, locus_recon, locus_events, daughters)


#=============================================================================
# gene tree factorization functions


def is_full_tree(tree, stree, recon, events):
    """Checks that the tree has all implied internal nodes AND no extra nodes

    Does NOT handle delay nodes
    """

    for node in tree:
        if events[node] == "gene":
            continue

        snode = recon[node]
        schildren = snode.children
        nschildren = len(schildren)
        if nschildren != 2 and nschildren != 0:
            raise Exception("Species tree must be binary")
        schildren2 = [recon[child] for child in node.children]

        if events[node] == "spec":
            if len(node.children) == 1:
                # speciation followed by loss
                if schildren[0] != schildren2[0] and \
                   schildren[1] != schildren2[0]:
                    print >>sys.stderr, "Reconciliation mismatch under speciation-loss node %s" % node.name
                    return False
            elif len(node.children) == 2:
                # speciation
                if set(schildren) != set(schildren2):
                    print >>sys.stderr, "Reconciliation mismatch under speciation node %s" % node.name
                    return False
            else:
                raise Exception("Cannot handle non-binary trees")

        elif events[node] == "dup":
            if len(node.children) == 1:
                # extra node
                print >>sys.stderr, "Single child under duplication node %s" % node.name
                return False
            elif len(node.children) == 2:
                # duplication
                if not (snode == schildren2[0] == schildren2[1]):
                    print >>sys.stderr, "Reconciliation mismatch under duplication node %s" % node.name
                    return False
            else:
                raise Exception("Cannot handle non-binary trees")

        else:
            raise Exception("Invalid event %s at node %s" % (events[node], node.name))

    return True


def add_spec_from_dup_nodes(node, tree, recon, events):
   """
   Relabel the current speciation node 'node' as a duplication.
   Insert new speciation nodes BELOW gene node 'node'.
   New nodes reconcile to same species node as 'node'.
   Modifies recon and events accordingly.
   """

   assert events[node] == "spec"
   snode = recon[node]
   events[node] = "dup"

   # insert new nodes into tree
   added = []
   for child in list(node.children):
       added.append(phylo.add_spec_node(child, snode, tree, recon, events))

   return added


def add_implied_spec_nodes(tree, stree, recon, events):
    """
    Add speciation nodes to tree that are implied but are not present because of gene losses.

    Extends phylo.add_implied_spec_nodes to handle non-MPR.
    Only guaranteed to work for binary trees.
    """

    added_spec = phylo.add_implied_spec_nodes(tree, stree, recon, events)

    added_dup = []
    for node in list(tree):
        schildren = [recon[child] for child in node.children]
        if len(schildren) > 1 and len(set(schildren)) == 1 and events[node] != "dup":
            added_dup.extend(add_spec_from_dup_nodes(node, tree, recon, events))

    assert is_full_tree(tree, stree, recon, events)

    return added_spec, added_dup


def add_delay_nodes(node, tree, recon, events):
    """
    Insert new delay nodes BELOW gene node 'node'.
    New nodes reconcile to same species node as 'node'.
    Modifies recon and events accordingly.

    TODO: same as add_spec_from_dup_nodes
    """

    assert events[node] == "spec"
    snode = recon[node]
    events[node] = "dup"    # move current node to be internal to species branch

    # insert new nodes into tree
    added_delay = []
    for child in list(node.children):
        added_delay.append(phylo.add_spec_node(child, snode, tree, recon, events))

    return added_delay


def add_implied_delay_nodes(tree, stree, recon, events):
    """
    Add nodes to tree after each speciation to allow
    for delay between coalescence and speciation
    """

    added = []
    for node in list(tree):
        if events[node] == "spec" and len(node.children) > 1:
            added.extend(add_delay_nodes(node, tree, recon, events))
    return added


def add_implied_nodes(tree, stree, recon, events, delay=True):
    """Wrapper to add implied speciation nodes and delay nodes

    If 'delay' is set, then add delay nodes as well.
    """

    added_spec, added_dup = add_implied_spec_nodes(tree, stree, recon, events)
    if delay:
        added_delay = add_implied_delay_nodes(tree, stree, recon, events)
    else:
        added_delay = []
    return added_spec, added_dup, added_delay


def get_subtree(node, snode, recon, events):
    """Returns the leaves of a duplication subtree"""

    leaves = []

    def walk(node):
        if recon[node] != snode:
            return
        if events[node] != "dup":
            leaves.append(node)
        else:
            for child in node.children:
                walk(child)
    walk(node)

    return leaves


def factor_tree(tree, stree, recon, events):
    """Returns subtrees for each species branch

    Output is a dict with key = snode, val = (root(subtree), start, leaves(subtree)),
    where start is the node of the gene tree on which to recur
    (either the root of the subtree or its child).
    """

    # initialize
    subtrees = {}
    for snode in stree:
        subtrees[snode] = []

    # root is a dup
    if events[tree.root] != "spec":
        snode = recon[tree.root]
        subleaves = get_subtree(tree.root, snode, recon, events)
        subtrees[snode].append((tree.root, tree.root, subleaves))

    # find subtrees
    for node in tree:
        if events[node] == "spec":
            snode = recon[node]
            for schild in snode.children:
                nodes2 = [x for x in node.children if recon[x] == schild]
                if len(nodes2) > 0:
                    assert len(nodes2) == 1, (node, nodes2)
                    node2 = nodes2[0]
                    subleaves = get_subtree(node2, schild, recon, events)
                    subtrees[schild].append((node, node2, subleaves))
                else:
                    subtrees[schild].append((node, None, None))

    return subtrees


#=============================================================================
# event functions


def _subtree_helper_snode(tree, stree, extra, snode, subtrees=None):
    """Returns the subtrees for a species branch"""

    if subtrees is None:
        subtrees = _subtree_helper(tree, stree, extra)
    return subtrees[snode]


def _subtree_helper(tree, stree, extra,
                    subtrees=None):
    """Returns a dictionary of subtrees for each species branch"""

    if subtrees is None:
        recon = extra["species_map"]
        events = phylo.label_events(tree, recon)
        subtrees = factor_tree(tree, stree, recon, events)
    return subtrees


def find_dup_snode(tree, stree, extra, snode,
                   subtrees=None, subtrees_snode=None,
                   nodefunc=lambda node: node):
    """Find duplication nodes (node locus differs from parent node locus)"""

    if subtrees_snode is None:
        subtrees_snode = _subtree_helper_snode(tree, stree, extra, snode, subtrees)
    lrecon = extra["locus_map"]

    dup_nodes = []
    for (root, rootchild, leaves) in subtrees_snode:
        if not rootchild:
            continue

        for node in tree.preorder(rootchild, is_leaf=lambda x: x in leaves):
            if node.parent:
                if lrecon[nodefunc(node)] != lrecon[nodefunc(node.parent)]:
                    dup_nodes.append(node)
    return dup_nodes


def count_dup_snode(tree, stree, extra, snode,
                    subtrees=None, subtrees_snode=None,
                    nodefunc=lambda node: node):
    """Find number of inferred duplications in a species branch"""

    return len(find_dup_snode(tree, stree, extra, snode,
                              subtrees, subtrees_snode,
                              nodefunc))


def count_dup(tree, stree, extra,
              subtrees=None,
              nodefunc=lambda node: node):
    """Returns the number of inferred duplications"""

    subtrees = _subtree_helper(tree, stree, extra, subtrees)

    ndup = 0
    for snode in stree:
        ndup += count_dup_snode(tree, stree, extra, snode,
                                subtrees, subtrees[snode],
                                nodefunc=nodefunc)
    return ndup


def count_loss_snode(tree, stree, extra, snode,
                     subtrees=None, subtrees_snode=None,
                     nodefunc=lambda node: node):
    """Find number of inferred losses in a species branch"""

    if subtrees_snode is None:
        subtrees_snode = _subtree_helper_snode(tree, stree, extra, snode, subtrees)
    lrecon = extra["locus_map"]

    all_loci = set()
    leaf_loci = set()
    for (root, rootchild, leaves) in subtrees_snode:
        all_loci.add(lrecon[nodefunc(root)])

        if not rootchild:
            continue

        for node in tree.preorder(rootchild, is_leaf=lambda x: x in leaves):
            all_loci.add(lrecon[nodefunc(node)])
            if node in leaves:
                leaf_loci.add(lrecon[nodefunc(node)])
    nloss = len(all_loci.difference(leaf_loci))
    return nloss


def count_loss(tree, stree, extra,
               subtrees=None,
               nodefunc=lambda node: node):
    """Returns the number of inferred losses"""

    subtrees = _subtree_helper(tree, stree, extra, subtrees)

    nloss = 0
    for snode in stree:
        nloss += count_loss_snode(tree, stree, extra, snode,
                                  subtrees, subtrees[snode],
                                  nodefunc=nodefunc)
    return nloss


def count_coal_snode_dup(tree, stree, extra, snode,
                         subtrees=None, subtrees_snode=None,
                         nodefunc=lambda node: node):
    """Returns the number of inferred extra lineages in a species branch
       (at duplication nodes in the locus tree)"""

    if subtrees_snode is None:
        subtrees_snode = _subtree_helper_snode(tree, stree, extra, snode, subtrees)
    srecon, lrecon, order = extra["species_map"], extra["locus_map"], extra["order"]

    ncoal = 0
    if snode not in order:
        return ncoal
    order = order[snode]

    # find all leaves
    all_leaves = []
    for (root, rootchild, leaves) in subtrees_snode:
        if leaves is not None:
            all_leaves.extend(leaves)

    # find "start" branches of each locus
    start = collections.defaultdict(list)
    # find "parent loci" (loci that give rise to new loci) within the species branch
    dup_nodes = find_dup_snode(tree, stree, extra, snode,
                               subtrees, subtrees_snode,
                               nodefunc)
    parent_loci = set()
    for node in dup_nodes:
        if node.parent:
            parent_loci.add(lrecon[nodefunc(node.parent)])
    # for each locus found, if this locus is a "parent locus",
    # add the children if the dup node is not a leaf
    # (leaves never incur extra lineages in this species branch)
    for node in dup_nodes:
        locus = lrecon[nodefunc(node)]
        if (node in all_leaves) or (locus not in parent_loci):
            continue
        for child in node.children:
            start[locus].append(child)
    # for each locus that exists at the top of the species branch,
    # if this locus is a "parent locus",
    # add the child if it exists (assume immediate loss if child does not exist)
    for (root, rootchild, leaves) in subtrees_snode:
        locus = lrecon[nodefunc(root)]
        if locus not in parent_loci:
            continue

        # handle root separately
        if not root.parent:
            for child in root.children:       # add all children of root
                if srecon[child] is snode:    # ensure node in sbranch
                    start[locus].append(child)
        else:
            if rootchild:
                start[locus].append(rootchild)
    assert set(start) == set(order), (dict(start), order)

    # for each locus in the species branch, walk down the subtrees using order
    # to determine the number of extra lineages
    for plocus, nodes in order.iteritems():
        current = start[plocus]
        num_lineages = len(current)
        for next in nodes:
            assert num_lineages == len(current), (num_lineages, nodes)
            assert next in current, (next, current)

            # locus of next node
            next_locus = lrecon[nodefunc(next)]

            # keep if leaf and locus does not change : leaves (extant genes) exist to present time
            if (next.is_leaf()) and (plocus == next_locus):
                pass
            else:
                current.remove(next)
                num_lineages -= 1

            # update lineage count and list of nodes
            if plocus == next_locus:
                # deep coalescence - keep even if next in leaves to allow for delay btwn coalescence and speciation
                for child in next.children:
                    current.append(child)
                    num_lineages += 1
            else:
                # duplication
                if num_lineages > 1:
                    ncoal += num_lineages - 1

    return ncoal


def count_coal_snode_spec(tree, stree, extra, snode,
                          subtrees=None, subtrees_snode=None,
                          nodefunc=lambda node: node,
                          implied=True):
    """Returns the number of inferred extra lineages in a species branch
       (at speciation nodes in the locus tree)"""

    if subtrees_snode is None:
        subtrees_snode = _subtree_helper_snode(tree, stree, extra, snode, subtrees)
    lrecon = extra["locus_map"]

    if not implied:
        raise Exception("not implemented")

    root_loci = {}
    for (root, rootchild, leaves) in subtrees_snode:
        # only count if there is a tree branch in the species branch
        # TODO: if root == rootchild (which only occurs if at root of gene tree
        #       and this root is a duplication), current implementation
        #       inaccurately counts branch(root) as a root lineage,
        #       but this makes no difference since there is a single subtree
        #       so we would have num_lineages = 1 and ncoal = 0
        if rootchild:
            locus = lrecon[nodefunc(root)]
            root_loci.setdefault(locus, 0)
            root_loci[locus] += 1

    ncoal = 0
    for locus, num_lineages in root_loci.iteritems():
        ncoal += num_lineages - 1
    return ncoal


def count_coal_snode(tree, stree, extra, snode,
                     subtrees=None, subtrees_snode=None,
                     nodefunc=lambda node: node,
                     implied=True):
    """Returns the number of inferred extra lineages in a species branch"""

    ncoal_dup = count_coal_snode_dup(tree, stree, extra, snode,
                                     subtrees, subtrees_snode,
                                     nodefunc=nodefunc)
    ncoal_spec = count_coal_snode_spec(tree, stree, extra, snode,
                                       subtrees, subtrees_snode,
                                       nodefunc=nodefunc,
                                       implied=implied)
    return ncoal_dup + ncoal_spec


def count_coal(tree, stree, extra, subtrees=None, implied=True,
               nodefunc=lambda node: node):
    """Returns the number of inferred extra lineages"""

    subtrees = _subtree_helper(tree, stree, extra, subtrees)

    ncoal = 0
    for snode in stree:
        ncoal += count_coal_snode(tree, stree, extra, snode,
                                  subtrees, subtrees[snode],
                                  nodefunc=nodefunc,
                                  implied=implied)
    return ncoal



#============================================================================
# duplication loss coal counting
#

init_dup_loss_coal_tree = phyloDLC.init_dup_loss_coal_tree

def count_dup_loss_coal_tree(gene_tree, extra, stree, gene2species,
                             gene2locus=None, implied=True):
    """count dup loss coal"""

    ndup = 0
    nloss = 0
    ncoal = 0
    nappear = 0

    # use stree to modify internal locus map and order
    new_srecon = util.mapdict(extra["species_map"], val=lambda snode: stree.nodes[snode.name])
    new_order = util.mapdict(extra["order"], key=lambda snode: stree.nodes[snode.name])

    srecon = new_srecon
    order = new_order
    extra = extra.copy()
    extra["species_map"] = srecon
    extra["order"] = order

    # count appearance
    snode = stree.nodes[srecon[gene_tree.root].name]
    snode.data["appear"] += 1
    nappear += 1

    # factor gene tree
    events = phylo.label_events(gene_tree, srecon)
    subtrees = factor_tree(gene_tree, stree, srecon, events)

    # count events along each species branch
    for snode in stree:
        subtrees_snode = subtrees[snode]
        if len(subtrees_snode) == 0:
            continue

        # count genes
        if snode.is_leaf():
            for (root, rootchild, leaves) in subtrees_snode:
                if leaves is not None:
                    if gene2locus:
                        # if multiple samples, map genes to locus
                        set_leaves = set([gene2locus(leaf.name) for leaf in leaves])
                    else:
                        set_leaves = leaves
                    snode.data["genes"] += len(set_leaves)

        # count dups
        ndup_snode = count_dup_snode(gene_tree, stree, extra, snode,
                                     subtrees, subtrees_snode)
        snode.data["dup"] += ndup_snode
        ndup += ndup_snode

        # count losses
        nloss_snode = count_loss_snode(gene_tree, stree, extra, snode,
                                       subtrees, subtrees_snode)
        snode.data["loss"] += nloss_snode
        nloss += nloss_snode

        # count deep coalescence (extra lineages)
        ncoal_snode = count_coal_snode(gene_tree, stree, extra, snode,
                                       subtrees, subtrees_snode,
                                       implied=implied)
        snode.data["coal"] += ncoal_snode
        ncoal += ncoal_snode

    return ndup, nloss, ncoal, nappear

count_ancestral_genes = phylo.count_ancestral_genes

def count_dup_loss_coal_trees(gene_trees, extras, stree, gene2species,
                              gene2locus=None, implied=True):
    """Returns new species tree with dup,loss,coal,appear,genes counts in node's data"""

    stree = stree.copy()
    init_dup_loss_coal_tree(stree)

    for i,gene_tree in enumerate(gene_trees):
        count_dup_loss_coal_tree(gene_tree, extras[i],
                                 stree, gene2species,
                                 gene2locus, implied=implied)
    count_ancestral_genes(stree)
    return stree

#============================================================================
#
#
<|MERGE_RESOLUTION|>--- conflicted
+++ resolved
@@ -12,12 +12,7 @@
 from rasmus import util
 
 # compbio libraries
-<<<<<<< HEAD
-from compbio import phylo
-from compbio import phyloDLC
-=======
 from compbio import phylo, phyloDLC
->>>>>>> 77adf807
 
 # dlcpar libraries
 from dlcpar import common
@@ -192,16 +187,18 @@
                     "recon" : ".recon",
                     "order" : ".order"},
               filenames={},
-              fstreams={}):
+              filestreams={}):
         """Write the reconciliation to a file"""
         assert gtree and self.species_map and self.locus_map and (self.order is not None)
 
-        gtree.write(
-            fstreams.get("tree", filenames.get("tree", filename + exts["tree"])),
-            rootData=True)
-
-        util.write_delim(
-            fstreams.get("recon", filenames.get("recon", filename + exts["recon"])),
+        treefile = filestreams.get("tree", filenames.get("tree", filename + exts["tree"]))
+        reconfile = filestreams.get("recon", filenames.get("recon", filename + exts["recon"]))
+        orderfile = filestreams.get("order", filenames.get("order", filename + exts["order"]))
+
+        gtree.write(treefile,
+                    rootData=True)
+
+        util.write_delim(reconfile,
             [(str(node.name), str(snode.name), self.locus_map[node])
              for node, snode in self.species_map.iteritems()])
 
@@ -209,8 +206,7 @@
         for snode, d in self.order.iteritems():
             for locus, lst in d.iteritems():
                 order[snode, locus] = lst
-        util.write_delim(
-            fstreams.get("order", filenames.get("order", filename + exts["order"])),
+        util.write_delim(orderfile,
             [(str(snode.name), str(locus), ",".join(map(lambda x: str(x.name), lst)))
              for (snode, locus), lst in order.iteritems()])
 
@@ -222,13 +218,15 @@
              filenames={}, filestreams={}):
         """Read the reconciliation from a file"""
 
-        gtree = treelib.read_tree(filestreams.get("tree", filenames.get("tree", filename + exts["tree"])))
-        recon = filestreams.get("recon", filenames.get("recon", filename + exts["recon"]))
-        order = filestreams.get("order", filenames.get("order", filename + exts["order"]))
+        treefile = filestreams.get("tree", filenames.get("tree", filename + exts["tree"]))
+        reconfile = filestreams.get("recon", filenames.get("recon", filename + exts["recon"]))
+        orderfile = filestreams.get("order", filenames.get("order", filename + exts["order"]))
+
+        gtree = treelib.read_tree(treefile)
 
         self.species_map = {}
         self.locus_map = {}
-        for name, sname, locus in util.read_delim(recon):
+        for name, sname, locus in util.read_delim(reconfile):
             if name.isdigit(): name = int(name)
             if sname.isdigit(): sname = int(sname)
             assert locus.isdigit()
@@ -239,7 +237,7 @@
             self.locus_map[node] = locus
 
         self.order = collections.defaultdict(dict)
-        for toks in util.read_delim(order):
+        for toks in util.read_delim(orderfile):
             sname, locus, lst = toks[0], toks[1], toks[2].split(',')
             if sname.isdigit(): sname = int(sname)
             assert locus.isdigit()
@@ -265,11 +263,11 @@
                               "recon" : ".recon",
                               "order" : ".order"},
                         filenames={},
-                        fhandles={}):
+                        filestreams={}):
     """Writes a labeled reconciliation to files"""
 
     labeled_recon = LabledRecon(extra["species_map"], extra["locus_map"], extra["order"])
-    labeled_recon.write(filename, gtree, exts, filenames, fhandles)
+    labeled_recon.write(filename, gtree, exts, filenames, filestreams)
 
 
 def read_labeled_recon(filename, stree,
@@ -477,24 +475,23 @@
             return genenames[0]
 
         shortest = min(genenames, key=len)
+
+        # find longest common prefix
         prefix = ''
-        suffix = ''
-
-        # find longest common prefix
-        for i in range(0, len(shortest)):
-            current_char = shortest[i]
+        for i, current_char in enumerate(shortest):
             if any(genename[i] != current_char for genename in genenames):
                 break
             prefix = prefix + current_char
 
         # find longest common suffix
-        for i in range(len(shortest)-1, -1, -1):
-            current_char = shortest[i]
-            if any(genename[i] != current_char for genename in genenames):
+        suffix = ''
+        n = len(shortest)-1
+        for i, current_char in enumerate(reversed(shortest)):
+            if any(genename[n-i] != current_char for genename in genenames):
                 break
             suffix = current_char + suffix
 
-        # the locus name should be the two strings combined, without any occurence of "__"
+        # locus name is two strings combined, with "__" replaced by "_"
         if prefix == '':
             result = suffix
         elif suffix == '':
@@ -504,12 +501,10 @@
         else:
             result = prefix + suffix
 
-        # final result should not start or end with "_"
-        assert(len(result) != 0)
-        if result[0] == '_':
-            result = result[1:]
-        elif result[-1] == '_':
-            result = result[:-1]
+        # strip leading and trailing "_"
+        assert len(result) != 0
+        result = result.strip("_")
+
         return result
 
     # coalescent tree equals gene tree
@@ -519,15 +514,16 @@
     events = phylo.label_events(gene_tree, species_map)
     subtrees = factor_tree(gene_tree, stree, species_map, events)
 
-    # gene names
-    genenames_dict = {} # dict of dict: genenames[snode][lnode] = list of genes in species and locus
+    # 2D dict to keep track of gene names
+    # genenames[snode][locus] = list of genes in species and locus
+    genenames = {}
     for snode in stree:
-        genenames_dict[snode] = collections.defaultdict(list)
+        genenames[snode] = collections.defaultdict(list)
     for leaf in gene_tree.leaves():
-        genenames_dict[species_map[leaf]][locus_map[leaf]].append(leaf.name)
+        genenames[species_map[leaf]][locus_map[leaf]].append(leaf.name)
 
     # 2D dict to keep track of locus tree nodes by hashing by speciation node and locus
-    # key1 = snode, key2 = locus, value = list of nodes (sorted from oldest to most recent)
+    # locus_tree_map[snode][locus] = list of nodes (sorted from oldest to most recent)
     locus_tree_map = {}
     for snode in stree:
         locus_tree_map[snode] = {}
@@ -572,8 +568,10 @@
                         locus_tree.add_child(old_node, new_node)
                         locus_recon[new_node] = snode
 
+                        # update event
                         locus_events[old_node] = "spec"
 
+                        # update nodes in locus tree
                         locus_tree_map[snode][locus] = [new_node]
 
                     # update coal_recon
@@ -588,7 +586,7 @@
             while len(queue) > 0:
                 plocus = queue.popleft()
                 if plocus not in locus_tree_map[snode]:
-                    # punt
+                    # parent locus not yet created, punt to future
                     queue.append(plocus)
                     continue
 
@@ -599,25 +597,29 @@
                     cnode = coal_tree.nodes[gnode.name]
 
                     if locus != plocus:     # duplication
-                        # update locus_tree, locus_recon, and daughters
                         old_node = locus_tree_map[snode][plocus][-1]
 
+                        # child of duplication in mother locus
                         new_node1 = treelib.TreeNode(locus_tree.new_name())
                         locus_tree.add_child(old_node, new_node1)
                         locus_recon[new_node1] = snode
 
+                        # child of duplication in daughter locus
                         new_node2 = treelib.TreeNode(locus_tree.new_name())
                         locus_tree.add_child(old_node, new_node2)
-                        coal_recon[cnode] = new_node2
                         locus_recon[new_node2] = snode
                         daughters.append(new_node2)
-
+                        coal_recon[cnode] = new_node2
+
+                        # update event
                         locus_events[old_node] = "dup"
 
+                        # update nodes in locus tree
                         locus_tree_map[snode][plocus].append(new_node1)
                         locus_tree_map[snode][locus] = [new_node2]
 
                     else:                   # deep coalescence
+                        # update coal_recon
                         lnode = locus_tree_map[snode][locus][-1]
                         coal_recon[cnode] = lnode
 
@@ -636,22 +638,20 @@
         # tidy up if at an extant species
         if snode.is_leaf():
             for locus, nodes in locus_tree_map[snode].iteritems():
-                genenames = genenames_dict[snode][locus] # list of gene names
+                names = genenames[snode][locus] # list of gene names
                 lnode = nodes[-1]
-                cnodes = [coal_tree.nodes[name] for name in genenames]
 
                 # find locusname as common substring of list of gene names
-                locus_name = get_locus_name(genenames)
-                # relabel genes in locus tree
+                # then relabel genes in locus tree and update event
+                locus_name = get_locus_name(names)
                 locus_tree.rename(lnode.name, locus_name)
-
-                # relabel locus events
                 locus_events[lnode] = "gene"
 
                 # reconcile genes (genes in coal tree reconcile to genes in locus tree)
                 # possible mismatch due to genes having an internal ordering even though all exist to present time
                 # [could also do a new round of "speciation" at bottom of extant species branches,
                 # but this introduces single children nodes that would just be removed anyway]
+                cnodes = [coal_tree.nodes[name] for name in names] 
                 for cnode in cnodes:
                     coal_recon[cnode] = lnode
 
@@ -1197,14 +1197,13 @@
 
         # count genes
         if snode.is_leaf():
+            all_leaves = set()
             for (root, rootchild, leaves) in subtrees_snode:
                 if leaves is not None:
-                    if gene2locus:
-                        # if multiple samples, map genes to locus
-                        set_leaves = set([gene2locus(leaf.name) for leaf in leaves])
-                    else:
-                        set_leaves = leaves
-                    snode.data["genes"] += len(set_leaves)
+                    if gene2locus:    # if multiple samples, map genes to locus
+                        leaves = set([gene2locus(leaf.name) for leaf in leaves])
+                    all_leaves.update(leaves)
+            snode.data["genes"] += len(all_leaves)
 
         # count dups
         ndup_snode = count_dup_snode(gene_tree, stree, extra, snode,
@@ -1242,7 +1241,3 @@
                                  gene2locus, implied=implied)
     count_ancestral_genes(stree)
     return stree
-
-#============================================================================
-#
-#
