--- conflicted
+++ resolved
@@ -290,7 +290,6 @@
     for node in tree:
         if node.is_leaf():
             labels[node.name] = ""
-
         else:
             if srecon:
                 labels[node.name] = "%s [%s]" % (node.name, srecon[node].name)
@@ -656,7 +655,6 @@
 
                     # create new locus tree node in this species branch
                     if locus not in locus_tree_map[snode]:
-                        print('is in', locus in locus_tree_map[snode.parent], snode, snode.parent, locus)
                         old_node = locus_tree_map[snode.parent][locus][-1]
 
                         new_node = treelib.TreeNode(locus_tree.new_name())
@@ -1082,17 +1080,10 @@
     lrecon = extra["locus_map"]
 
     all_loci = set()
-<<<<<<< HEAD
-    leaf_loci = set()
-    locus_roots = collections.defaultdict(list) # key = locus, value = root nodes with locus
-    for (root, rootchild, leaves) in subtrees_snode:
-        locus = lrecon[nodefunc(root)]
-=======
     bottom_loci = set()
     lineages = {}    # key = locus, value = top nodes with locus
     for (top, topchild, bottoms) in subtrees_snode:
         locus = lrecon[nodefunc(top)]
->>>>>>> 4edb7d15
 
         # update all loci in species
         all_loci.add(locus)
@@ -1354,34 +1345,19 @@
 
     # leaf species never have speciation nodes
     if snode.is_leaf():
-<<<<<<< HEAD
-        return collections.defaultdict(list)
-=======
         return []
->>>>>>> 4edb7d15
 
     if subtrees_snode is None:
         subtrees_snode = _subtree_helper_snode(tree, stree, extra, snode, subtrees)
     srecon = extra["species_map"]
     lrecon = extra["locus_map"]
 
-<<<<<<< HEAD
-    lineages = collections.defaultdict(list) # key = locus, value = leaf nodes with that locus
-    for (root, rootchild, leaves) in subtrees_snode:
-        # assert leaves is not None
-        # leaves can be None if it's not a species leaf if all lineages are lost
-        # in this species node
-        if leaves:
-            for leaf in leaves:
-                lineages[lrecon[nodefunc(leaf)]].append(leaf)
-=======
     lineages = collections.defaultdict(list) # key = locus, value = bottom nodes with that locus
     for (top, topchild, bottoms) in subtrees_snode:
         if bottoms:
             for bottom in bottoms:
                 locus = lrecon[nodefunc(bottom)]
                 lineages[locus].append(bottom)
->>>>>>> 4edb7d15
 
     return lineages.values()
 
@@ -1496,4 +1472,4 @@
                                  stree, gene2species,
                                  gene2locus, implied=implied)
     count_ancestral_genes(stree)
-    return stree
+    return stree