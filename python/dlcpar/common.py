# python libraries
import sys

# rasmus libraries
from rasmus import treelib, util

#=============================
# input

def move_option(parser, opt_str, opt_grp):
    """TODO: delete"""
    """Move option 'opt_str' from 'parser' to 'opt_grp'"""
    if parser.has_option(opt_str):
        opt = parser.get_option(opt_str)
        parser.remove_option(opt_str)
        opt_grp.add_option(opt)


#=============================
#  utilities

class NullLog (object):

    def __init__(self):
        pass

    def write(self, text):
        pass

    def flush(self):
        pass


#=============================
#  tree utilities

def rename_nodes(tree, prefix="n"):
    """Rename nodes so that all names are strings"""
    for node in list(tree.postorder()):
        if isinstance(node.name, int):
            name2 = prefix + str(node.name)
            while name2 in tree.nodes:
                name2 = prefix + str(tree.new_name())
            tree.rename(node.name, name2)

def check_tree(tree, name=""):
    """Ensure that tree is rooted and binary"""
    if not (treelib.is_rooted(tree) and treelib.is_binary(tree)):
        raise Exception("tree must be rooted and binary: %s" % name)

<<<<<<< HEAD
def find_path(node1, node2):
    """Find the path between two nodes in a tree

    Returns node names along path from each node up to (but excluding) lca.
    Based on treelib.find_dist(...).
    """
    # keep track of input nodes for error checking
    n1, n2 = node1, node2

    # find root path for node1 [node1, ..., root]
    path1 = [node1.name]
    while node1.parent is not None:
        node1 = node1.parent
        path1.append(node1.name)

    # find root path for node2 [node2, ..., root]
    path2 = [node2.name]
    while node2.parent is not None:
        node2 = node2.parent
        path2.append(node2.name)

    # find when paths diverge (pathX[-i+1] is the lca)
    i = 1
    while i <= len(path1) and i <= len(path2) and (path1[-i] == path2[-i]):
        i += 1
    assert path1[-i+1] == path2[-i+1] == treelib.lca((n1, n2)).name, \
        (n1.name, n2.name, path1[-i+1], path2[-i+1], treelib.lca((n1, n2)).name, i)

    return (path1[-i::-1], path2[-i::-1])

=======
>>>>>>> 0cb073b6
def random_choice(a, p=None):
    """Return a random choice based on probabilities

    wrapper around numpy.random.choice
    note: numpy cannot take list of lists so use indices
    """
    import numpy as np
    a = list(a)
    ndx = np.random.choice(range(len(a)), p=p)
    it = a[ndx]
    return it<|MERGE_RESOLUTION|>--- conflicted
+++ resolved
@@ -48,7 +48,6 @@
     if not (treelib.is_rooted(tree) and treelib.is_binary(tree)):
         raise Exception("tree must be rooted and binary: %s" % name)
 
-<<<<<<< HEAD
 def find_path(node1, node2):
     """Find the path between two nodes in a tree
 
@@ -79,8 +78,6 @@
 
     return (path1[-i::-1], path2[-i::-1])
 
-=======
->>>>>>> 0cb073b6
 def random_choice(a, p=None):
     """Return a random choice based on probabilities
 
