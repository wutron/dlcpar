"""

   Code for the DLC Parsimony Reconciliation
   (duplications, losses, and coalescence)

"""

# python libraries
import sys
import random
import collections
import StringIO
import itertools

# rasmus libraries
from rasmus import treelib, util
from compbio import phylo

# dlcpar libraries
from dlcpar import common
from dlcpar import reconlib

# numpy
import numpy as np

# gtree = G (with implied speciation nodes)
# stree = S
# srecon = M
# lrecon = L

#==========================================================
# globals

INF = util.INF
INIT_LOCUS = 1

import operator
def prod(iterable):
    return reduce(operator.mul, iterable, 1)

#==========================================================$
# utilities

def _random_choice(a, p=None):
    # wrapper around numpy.random.choice
    # note: numpy cannot take list of lists so use indices
    a = list(a)
    ndx = np.random.choice(range(len(a)), p=p)
    it = a[ndx]
    return it

#==========================================================

def dlc_recon(tree, stree, gene2species, gene2locus=None,
              dupcost=1, losscost=1, coalcost=1, coaldupcost=None,
              implied=True, delay=True,
              prescreen=False, prescreen_min=INF, prescreen_factor=INF,
              max_loci=INF, max_dups=INF, max_losses=INF, allow_both=False,
              log=sys.stdout):
    """Perform reconciliation using DLCoal model with parsimony costs"""

    reconer = DLCRecon(tree, stree, gene2species, gene2locus,
                       dupcost=dupcost, losscost=losscost, coalcost=coalcost, coaldupcost=coaldupcost,
                       implied=implied, delay=delay,
                       prescreen=prescreen, prescreen_min=prescreen_min, prescreen_factor=prescreen_factor,
                       max_loci=max_loci, max_dups=max_dups, max_losses=max_losses, allow_both=allow_both,
                       log=log)
    return reconer.recon()



class DLCRecon(object):

    def __init__(self, gtree, stree, gene2species, gene2locus=None,
                 dupcost=1, losscost=1, coalcost=1, coaldupcost=None,
                 implied=True, delay=True,
                 prescreen=False, prescreen_min=INF, prescreen_factor=INF,
                 max_loci=INF, max_dups=INF, max_losses=INF, allow_both=False,
                 name_internal="n", log=sys.stdout):

        # rename gene tree nodes
        common.rename_nodes(gtree, name_internal)

        self.gtree = gtree
        self.stree = stree
        self.gene2species = gene2species
        self.gene2locus = gene2locus

        assert (dupcost >= 0) and (losscost >= 0) and (coalcost >= 0) and (coaldupcost >= 0)
        self.dupcost = dupcost
        self.losscost = losscost
        self.coalcost = coalcost  # actually coalspeccost, using coalcost for backwards compatibility
        self.coaldupcost = coaldupcost if coaldupcost else coalcost

        self.implied = implied
        self.delay = delay

        assert (prescreen_min > 0) and (prescreen_factor >= 1)
        self.prescreen = prescreen
        self.prescreen_min = prescreen_min
        self.prescreen_factor = prescreen_factor

        assert (max_loci > 0) and (max_dups > 0) and (max_losses > 0)
        self.max_loci = max_loci
        self.max_dups = max_dups
        self.max_losses = max_losses
        self.allow_both = allow_both

        self.name_internal = name_internal
        self.log = util.Timer(log)

        # these attributes are assigned when performing reconciliation using self.recon()
        #   self.srecon
        #   self.lrecon
        #   self.order
        #   self.nsoln
        #   self.cost

    #=============================
    # main methods

    def recon(self):
        """Perform reconciliation"""

        self.log.start("Checking feasibility")
        feasible = self._are_constraints_consistent()
        self.log.stop()
        if not feasible:
            self.log.log("tree not feasible")
            return self.gtree, None

        self.log.start("Reconciling")

        # log input gene and species trees
        self.log.log("gene tree\n")
        log_tree(self.gtree, self.log, func=treelib.draw_tree_names)
        self.log.log("species tree\n")
        log_tree(self.stree, self.log, func=treelib.draw_tree_names)

        # infer species map
        self._infer_species_map()
        self.log.log("\n\n")

        # add implied speciation nodes but first start the species tree at the right root
        substree = treelib.subtree(self.stree, self.srecon[self.gtree.root])
        subsrecon = util.mapdict(self.srecon, val=lambda snode: substree.nodes[snode.name])

        # switch internal storage with subtrees
        self.stree, substree = substree, self.stree
        self.srecon, subsrecon = subsrecon, self.srecon

        # add implied nodes (standard speciation, speciation from duplication, delay nodes)
        # then relabel events (so that factor_tree works)
        reconlib.add_implied_nodes(self.gtree, self.stree, self.srecon, self.sevents, delay=self.delay)
        self.sevents = phylo.label_events(self.gtree, self.srecon)
        common.rename_nodes(self.gtree, self.name_internal)

        # log gene tree (with species map)
        self.log.log("gene tree (with species map)\n")
        log_tree(self.gtree, self.log, func=draw_tree_srecon, srecon=self.srecon)

        # infer locus map
        self._infer_locus_map()
        self.log.log("\n\n")

        # log gene tree (with species map and locus map)
        self.log.log("gene tree (with species and locus map)\n")
        log_tree(self.gtree, self.log, func=draw_tree_recon, srecon=self.srecon, lrecon=self.lrecon)

        # revert to use input species tree
        self.stree = substree
        self.srecon = util.mapdict(self.srecon, val=lambda snode: self.stree.nodes[snode.name])
        self.order = util.mapdict(self.order, key=lambda snode: self.stree.nodes[snode.name])

        # convert to LabeledRecon data structure
        labeled_recon = reconlib.LabeledRecon(self.srecon, self.lrecon, self.order)

        # calculate runtime
        runtime = self.log.stop()

        return self.gtree, labeled_recon, self.nsoln, runtime, self.cost


    def _infer_species_map(self):
        """Infer (and assign) species map"""

        self.log.start("Inferring species map")
        self.srecon = phylo.reconcile(self.gtree, self.stree, self.gene2species)
        self.sevents = phylo.label_events(self.gtree, self.srecon)
        self.log.stop()


    def _infer_locus_map(self):
        """Infer (and assign) locus map"""

        gtree = self.gtree
        stree = self.stree

        # get node ids (for sorting)
        ids = dict((node.name, gid) for (gid, node) in enumerate(gtree.preorder()))

        # find speciation subtrees and sort by id of top, also find sorted bottoms
        subtrees = reconlib.factor_tree(gtree, stree, self.srecon, self.sevents)
        sorted_bottoms = {}
        for snode in stree.preorder():
            subtrees_snode = subtrees[snode]

            if len(subtrees_snode) == 0:
                # handle root separately
                if snode is stree.root:
                    sorted_bottoms[snode] = [gtree.root]
                continue

            subtrees_snode.sort(key=lambda (top, topchild, bottoms): ids[top.name])
            bottoms_snode = []
            for (top, topchild, bottoms) in subtrees_snode:
                if bottoms is not None:
                    bottoms_snode.extend(bottoms)
            bottoms_snode.sort(key=lambda node: ids[node.name])
            sorted_bottoms[snode] = bottoms_snode

        # enumerate valid locus maps, then infer optimal
        self.log.start("Inferring locus map")
        locus_maps = self._enumerate_locus_maps(subtrees, sorted_bottoms)
        self.log.log("\n\n")
        self._infer_opt_locus_map(locus_maps, subtrees)
##        self._infer_trivial_locus_map()
        self.log.stop()

        # return optimal tiles for each species (needed for reconscape)
        return locus_maps


    #=============================
    # utilities

    def _infer_min_dup_loss(self):
        """Infer cost if only duplications and loss are allowed"""
        recon = phylo.reconcile(self.gtree, self.stree, self.gene2species)
        events = phylo.label_events(self.gtree, recon)

        ndup = phylo.count_dup(self.gtree, events)
        nloss = phylo.count_loss(self.gtree, self.stree, recon)

        return ndup, nloss


    def _infer_trivial_locus_map(self):
        """For debugging only"""
        self.lrecon = dict([(node, 1) for node in self.gtree])
        self.order = dict()


    def _find_all_bottoms(self, subtrees):
        all_bottoms = []
        for (top, topchild, bottoms) in subtrees:
            if bottoms is not None:
                all_bottoms.extend(bottoms)
        return all_bottoms


    #=============================
    # event/cost methods -- these operate at the species branch level

    def _compute_cost(self, ndup, nloss, ncoalspec, ncoaldup):
        """Find reconciliation cost"""
        return ndup*self.dupcost + nloss*self.losscost + ncoalspec*self.coalcost + ncoaldup*self.coaldupcost


    def _count_events(self, lrecon, subtrees, nodefunc=lambda node: node.name,
                      all_bottoms=None,
                      max_dups=INF, max_losses=INF,
                      min_cost=INF):
        """
        Count number of dup, loss, coal events and infer optimal partial order

        Returns
        - number of duplications
        - number of losses
        - number of extra lineages at speciations
        - minimum number of extra lineages at duplications over all internal node orderings
        - an optimal internal node ordering
        - the number of equally parsimonious partial orderings
        - events for this tile (always None, required for reconscape)

        Wraps this information as a single element in a list.
        This is required because reconscape returns a list of the above tuples, one tuple per optimal order.
        """

        extra = {"species_map" : self.srecon, "locus_map" : lrecon}

        # defaults
        ndup, nloss, ncoal_spec, ncoal_dup, order, nsoln, cost = INF, INF, INF, INF, {}, INF, INF
        events = None

        # duplications
##        ndup = reconlib.count_dup_snode(self.gtree, self.stree, extra, snode=None,
##                                        subtrees_snode=subtrees,
##                                        nodefunc=nodefunc)
        dup_nodes = reconlib.find_dup_snode(self.gtree, self.stree, extra, snode=None,
                                            subtrees_snode=subtrees,
                                            nodefunc=nodefunc)
        ndup = len(dup_nodes)
        # check if dups exceeds mincost (allow equality to select from random)
        if (ndup > max_dups) or (self._compute_cost(ndup, 0, 0, 0) > min_cost):
            return [(ndup, nloss, ncoal_spec, ncoal_dup, order, nsoln, events)]

        # losses
        nloss = reconlib.count_loss_snode(self.gtree, self.stree, extra, snode=None,
                                          subtrees_snode=subtrees,
                                          nodefunc=nodefunc)
        # check if dups + losses exceeds mincost (allow equality to select from random)
        if (nloss > max_losses) or (self._compute_cost(ndup, nloss, 0, 0) > min_cost):
            return [(ndup, nloss, ncoal_spec, ncoal_dup, order, nsoln, events)]

        # extra lineages at speciations
        ncoal_spec = reconlib.count_coal_snode_spec(self.gtree, self.stree, extra, snode=None,
                                                  subtrees_snode=subtrees,
                                                  nodefunc=nodefunc,
                                                  implied=self.implied)
        # check if dups + losses + coal (spec) exceeds mincost (allow equality to select from random)
        if self._compute_cost(ndup, nloss, ncoal_spec, 0) > min_cost:
            return [(ndup, nloss, ncoal_spec, ncoal_dup, order, nsoln, events)]

<<<<<<< HEAD
        # extra lineages at duplications, also sample optimal partial order
        start, min_orders, nsoln = self._find_min_coal_dup(lrecon, subtrees, nodefunc=nodefunc,
                                                    dup_nodes=dup_nodes, all_leaves=all_leaves)
        min_order = {}
        for locus, orderings in min_orders.iteritems():
            min_order[locus] = _random_choice(orderings)
        ncoal_dup = self._count_coal_dup(lrecon, min_order, start, nodefunc=nodefunc)
=======
        # extra lineages at duplications
        ncoal_dup, order, nsoln = self._count_min_coal_dup(lrecon, subtrees, nodefunc=nodefunc,
                                                           dup_nodes=dup_nodes, all_bottoms=all_bottoms)
>>>>>>> aea30bd8

        return [(ndup, nloss, ncoal_spec, ncoal_dup, min_order, nsoln, events)]


<<<<<<< HEAD
    def _find_min_coal_dup(self, lrecon, subtrees, nodefunc=lambda node: node.name,
                           dup_nodes=None, all_leaves=None):
        """Over all internal node orderings, enumerate all optimal partial orders"""
=======
    def _count_min_coal_dup(self, lrecon, subtrees, nodefunc=lambda node: node.name,
                            dup_nodes=None, all_bottoms=None):
        """
        Over all internal node orderings, find minimum number of inferred extra lineages due to duplications.
        Finds the optimum node ordering WITHOUT enumerating over all internal node orderings.
        """
>>>>>>> aea30bd8

        extra = {"species_map" : self.srecon, "locus_map" : lrecon}

        # extra lineages at duplications
        start = self._find_locus_order_start(lrecon, subtrees, nodefunc=nodefunc,
<<<<<<< HEAD
                                             dup_nodes=dup_nodes, all_leaves=all_leaves)
        min_orders, nsoln = self._find_locus_order(lrecon, subtrees, start, nodefunc=nodefunc,
                                                   dup_nodes=dup_nodes, all_leaves=all_leaves)
=======
                                             dup_nodes=dup_nodes, all_bottoms=all_bottoms)
        min_order, nsoln = self._find_locus_order(lrecon, subtrees, start, nodefunc=nodefunc,
                                                  dup_nodes=dup_nodes, all_bottoms=all_bottoms)
        min_ncoal_dup = self._count_coal_dup(lrecon, min_order, start, nodefunc=nodefunc)

        return min_ncoal_dup, min_order, nsoln
>>>>>>> aea30bd8

        return start, min_orders, nsoln

    def _count_coal_dup(self, lrecon, order, start, nodefunc=lambda node: node.name):
        """Count number of coalescences at duplications"""

        # code is adapted from reconlib.count_coal_snode_dup
        ncoal = 0
        coals = self._find_coal_dup(lrecon, order, start, nodefunc=nodefunc)
        for coal in coals:
            if len(coal) > 1:
                ncoal += len(coal) - 1
        return ncoal

    def _find_coal_dup(self, lrecon, order, start, nodefunc=lambda node: node.name):
        """Find extra lineages at duplications"""

        assert set(start) == set(order), (dict(start), order)

        # code is adapted from second routine in reconlib.find_coal_snode_dup
        coals = []
        for plocus, nodes in order.iteritems():
            current = start[plocus][:]   # DIFFERENT from reconlib: use copy!!
            num_lineages = len(current)
            for next_node in nodes:
                assert num_lineages == len(current), (num_lineages, nodes)
                assert next_node in current, (next_node, current)

                # locus of next node
                next_locus = lrecon[nodefunc(next_node)]

                # keep if leaf and locus does not change : leaves (extant genes) exist to present time
                # note: this special case may not be necessary since leaf nodes no longer in order
                if (next_node.is_leaf()) and (plocus == next_locus):
                    pass
                else:
                    current.remove(next_node)
                    num_lineages -= 1

                # update lineage count and list of nodes
                if plocus == next_locus:
                    # deep coalescence
                    # note: keep even if next_node in bottoms to allow for delay btwn coalescence and speciation
                    #       this special case may not be necessary since leaf nodes no longer in order
                    for child in next_node.children:
                        current.append(child)
                        num_lineages += 1
                else:
                    # duplication
                    if num_lineages > 1:
                        assert len(current) == num_lineages # sanity check
                        coals.append(current[:])            # use copy because current will be updated

        return coals


    def _find_locus_order_start(self, lrecon, subtrees, nodefunc=lambda node: node.name,
                                dup_nodes=None, all_bottoms=None):
        """Helper function for _count_coal"""

        extra = {"species_map" : self.srecon, "locus_map" : lrecon}

        if dup_nodes is None:
            dup_nodes = reconlib.find_dup_snode(self.gtree, self.stree, extra, snode=None,
                                                subtrees=subtrees, nodefunc=nodefunc)

        if all_bottoms is None:
            all_bottoms = self._find_all_bottoms(subtrees)

        # rest of code is adapted from first routine in reconlib.count_coal_snode_dup
        start = collections.defaultdict(list)
        parent_loci = set()
        for node in dup_nodes:
            pnode = node.parent
            if pnode:
                parent_loci.add(lrecon[nodefunc(pnode)])
        # for each locus found, if this locus is a "parent locus",
        # add the children if the dup node is not a leaf
        # (leaves never incur extra lineages in this species branch)
        for node in dup_nodes:
            locus = lrecon[nodefunc(node)]
            if (node in all_bottoms) or (locus not in parent_loci):
                continue
            for child in node.children:
                start[locus].append(child)
        # for each locus that exists at the top of the species branch,
        # if this locus is a "parent locus",
        # add the child if it exists (assume immediate loss if child does not exist)
        for (top, topchild, bottoms) in subtrees:
            locus = lrecon[nodefunc(top)]
            if locus not in parent_loci:
                continue

            # handle root separately
            if not top.parent:
                for child in top.children:          # add all children of top
                    if nodefunc(child) in lrecon:   # DIFFERENT from reconlib: ensure node in sbranch
                        start[locus].append(child)
            else:
                if topchild:
                    start[locus].append(topchild)

        return start


    def _find_locus_order(self, lrecon, subtrees, start=None, nodefunc=lambda node: node.name,
                          dup_nodes=None, all_bottoms=None):
        """
        Find internal node ordering that minimizes the number of inferred extra lineages due to duplications.

        TODO: merge with _count_coal_dup
        """

        gtree = self.gtree
        extra = {"species_map" : self.srecon, "locus_map" : lrecon}

        if dup_nodes is None:
            dup_nodes = reconlib.find_dup_snode(self.gtree, self.stree, extra, snode=None,
                                                subtrees=subtrees, nodefunc=nodefunc)
        if all_bottoms is None:
            all_bottoms = self._find_all_bottoms(subtrees)

        #=============================
        # utilities

        def get_local_order(start, locus):

            def get_cost(order):
                # calculate the cost -- locus map is fixed so can ignore count changes due to ...
                # a) multiple branches having same locus at top of species branch
                # b) count decreases at duplications

                n = len(dups)
                if n == 0:
                    return 0

                cost = 0
                ndup = 0          # keep track of how many dups seen so far
                last_dup_ndx = -1 # keep track of last seen dup

                for i, node in enumerate(order):
                    if node in dups:
                        extra_lineages = i - last_dup_ndx - 1  # number of extra lineages at this dup ...
                        cost += extra_lineages * (n - ndup)    # multiplied by number of times this cost is incurred
                        ndup += 1
                        last_dup_ndx = i
                assert ndup == n, (ndup, n, order, dups)

                return cost


            def get_order_helper(curr_order):
                # recursively get optimal orderings and calculate costs for each
                # efficient alternative to enumerating all permutations of dups

                used_dups = dups.intersection(curr_order)
                unused_dups = dups.difference(used_dups)
                placed_nondups = set(filter(lambda node: node not in dups, curr_order))

                if len(unused_dups) == 0:
                    # base case: no duplications left to add
                    # add rest of nodes according to canonical order
                    # that is, sort tops of subtrees in alphnumeric order, then preorder within each subtree

                    # find tops of subtrees that are left (i.e. nodes that can be chosen immediately)
                    # a) children of placed non-dup nodes that have not been added and are not dups
                    # b) starting nodes / lineages that are not dups
                    tops = []
                    for node in placed_nondups:
                        tops.extend([child for child in node.children
                                     if child not in placed_nondups and child not in dups])
                    for node in start:
                        if node not in placed_nondups and node not in dups:
                            tops.append(node)

                    # follow canonical form specified
                    assert len(tops) == len(set(tops)), tops
                    tops.sort(key=lambda node: node.name)
                    for top in tops:
                        for node in gtree.preorder(top, is_leaf=lambda x: x in all_bottoms):
                            assert lrecon[nodefunc(node)] == locus, (node.name, lrecon[nodefunc(node)], locus)

                            # skip if leaf node
                            if node.is_leaf() or (len(node.children) == 1 and node in all_bottoms):
                                continue
                            curr_order.append(node)

                    # yield order
                    yield curr_order

                else:
                    # recursive case: duplication left to add
                    # add duplications with minimum constraints, then recur

                    # update paths
                    updated_paths = util.mapdict(dup_paths, val=lambda lst: filter(lambda node: node not in placed_nondups, lst))

                    # list of dups with minimum constraints considering already placed non-dups
                    best_dup_nodes, _ = util.minall(unused_dups, minfunc=lambda dup_node: len(updated_paths[dup_node]))
                    for dup_node in best_dup_nodes:
                        new_curr_order = curr_order[:]  # new list to not affect curr_order in other iterations
                        nodes = updated_paths[dup_node] # nodes to add above duplication (to satisfy temporal constraints)
                        new_curr_order.extend(nodes)    # add non-duplication nodes
                        new_curr_order.append(dup_node) # add duplication

                        # recur to add more duplications
                        for order in get_order_helper(new_curr_order):
                            yield order


            #=============================
            # main function of get_local_order

            # find nodes with parent locus = locus
            # for each node node, also find path from "start" node (non-inclusive of end-points)
            paths = {}
            for node in start:
                # recur over subtree
                for node2 in gtree.preorder(node, is_leaf=lambda x: x in all_bottoms):
                    pnode2 = node2.parent
                    if lrecon[nodefunc(pnode2)] == locus:
                        if node2 is node:
                            paths[node2] = collections.deque()
                        else:
                            paths[node2] = collections.deque(paths[pnode2])   # path ending before parent
                            paths[node2].append(pnode2)                       # path ending at parent

            # note: faster to consider only most parsimonious ordering above last duplication node
            #       this implementation adds nodes after last duplication even if not parsimonious

            dups = set(filter(lambda node: lrecon[nodefunc(node.parent)] == locus, dup_nodes))
            dup_paths = util.subdict(paths, dups)

            # get optimal orders by recurring down optimal duplication paths
            order_count = collections.defaultdict(set)  # key = cost, val = set of duporders
            for order in get_order_helper([]):
                cost = get_cost(order)
                order_count[cost].add(tuple(order))
            optimal_dup_orders = order_count[min(order_count.keys())]

            # store all optimal orders
            local_orders = [list(x) for x in optimal_dup_orders]
            nsoln = len(optimal_dup_orders)

            return local_orders, nsoln

        #=============================
        # find partial order for each locus
        order = {}
        nsoln = 1
        for locus, nodes in start.iteritems():
            lorders, lnsoln = get_local_order(nodes, locus)
            order[locus] = lorders
            nsoln *= lnsoln
        return order, nsoln


    #=============================
    # constraint methods (for species-specific locus maps)

    def __find_path(self, node1, node2):
        """Find the path between two nodes in a tree

        Returns node names along path from each node up to (but excluding) lca.
        Based on treelib.find_dist(...).
        """
        # keep track of input nodes for error checking
        n1, n2 = node1, node2

        # find root path for node1 [node1, ..., root]
        path1 = [node1.name]
        while node1.parent is not None:
            node1 = node1.parent
            path1.append(node1.name)

        # find root path for node2 [node2, ..., root]
        path2 = [node2.name]
        while node2.parent is not None:
            node2 = node2.parent
            path2.append(node2.name)

        # find when paths diverge (pathX[-i+1] is the lca)
        i = 1
        while i <= len(path1) and i <= len(path2) and (path1[-i] == path2[-i]):
            i += 1
        assert path1[-i+1] == path2[-i+1] == treelib.lca((n1, n2)).name, \
            (n1.name, n2.name, path1[-i+1], path2[-i+1], treelib.lca((n1, n2)).name, i)

        return (path1[-i::-1], path2[-i::-1])


    def _find_constraints_nodups(self, leaves):
        """Determines invalid branches for duplications based on species-specific loci"""

        stree = self.stree
        gene2locus = self.gene2locus

        constraints = set()
        for snode in stree.leaves():
            # skip if no leaves
            if snode not in leaves:
                continue

            # find (species-specific) loci for this species
            # and for each locus, the set of associated genes
            loci = collections.defaultdict(set)
            for leaf in leaves[snode]:
                loci[gene2locus(leaf.name)].add(leaf)

            # for each locus, check gene pairs
            for locus, genes in loci.iteritems():
                for gene1, gene2 in itertools.combinations(genes, 2):
                    path1, path2 = self.__find_path(gene1, gene2)
                    constraints.update(path1 + path2)
        return constraints


    def _find_constraints_dups(self, leaves):
        """Determines necessary paths for duplications based on species-specific loci"""

        stree = self.stree
        gene2locus = self.gene2locus

        paths = []
        for snode in stree.leaves():
            # skip if no leaves
            if snode not in leaves:
                continue

            # find (species-specific) loci for this species
            # and for each locus, the set of associated genes
            loci = collections.defaultdict(set)
            for leaf in leaves[snode]:
                loci[gene2locus(leaf.name)].add(leaf)

            # for each pair of loci, check gene pairs
            for locus1, locus2 in itertools.combinations(loci, 2):
                genes1 = loci[locus1]
                genes2 = loci[locus2]

                for gene1, gene2 in itertools.product(genes1, genes2):
                    path1, path2 = self.__find_path(gene1, gene2)
                    paths.append((path1, path2))
        return paths


    def _are_constraints_consistent(self):
        """Return whether constraints implied by species-specific loci are consistent"""

        if self.gene2locus is None:
            return True

        gtree = self.gtree
        stree = self.stree
        gene2species = self.gene2species
        recon = phylo.reconcile(gtree, stree, gene2species)

        leaves = collections.defaultdict(list)

        for leaf in gtree.leaves():
            leaves[recon[leaf]].append(leaf)

        constraints_nodups = self._find_constraints_nodups(leaves)
        constraints_dups = self._find_constraints_dups(leaves)

        # iterate through paths that require a duplication
        for path1, path2 in constraints_dups:
            # check if no duplication is allowed along entire path
            if all([name in constraints_nodups for name in path1 + path2]):
                return False

        return True

    #=============================
    # locus (and locus map) methods

    def _find_unique_loci(self, lrecon, nodes, start=1):
        """Returns unique loci"""

        # unique mapping
        x = [lrecon[node.name] for node in nodes]
        y = []
        m = {}
        next_locus = start
        for locus in x:
            if locus not in m:
                m[locus] = next_locus
                next_locus += 1
            y.append(m[locus])
        y = tuple(y)

        return y, m


    def _evolve_subtree(self, root, leaves, state, start_locus=INIT_LOCUS, next_locus=None):
        """Given state changes, find the locus at the nodes"""

        gtree = self.gtree

        if next_locus is None:
            next_locus = start_locus + 1
        assert next_locus > start_locus, (start_locus, next_locus)

        lrecon = {}
        for node in gtree.preorder(root, is_leaf=lambda x: x in leaves):
            if node is root:
                lrecon = {node.name : start_locus}
            else:
                if state[node.name]:
                    lrecon[node.name] = next_locus
                    next_locus += 1
                else:
                    lrecon[node.name] = lrecon[node.parent.name]
        return lrecon


    def _find_locus_states_sbranch(self, subtrees, is_leaf,
                                   max_loci=INF, max_dups=INF,
                                   constraints=None):
        """Finds the valid locus states for each subtree in the species branch"""

        gtree = self.gtree

        # no constraints on duplications
        if constraints is None:
            constraints = set()

        # storage for states for all subtrees
        # each node of the tree is labeled with T/F corresponding to whether a dup occurred along the branch
        all_states = []

        # iterate through subtrees in sbranch to find leaf states
        # start at topchild since duplication along (top, topchild) will be handled when combining subtrees
        for (top, topchild, bottoms) in subtrees:
            if not topchild:
                # loss
                all_states.append([None])
                continue

            # find maximum number of dup in subtree
            # K can be less than Ksub due to speciation nodes
            max_dups_subtree = len(bottoms)
            if max_dups < max_dups_subtree:
                max_dups_subtree = max_dups

            # initialize states storage and topchild node
            # TODO: more efficient to use matrix to store states
            states_down = collections.defaultdict(list)
            state = {topchild.name : False}
            states_down[topchild].append(state)

            # recur down subtree to find leaf states
            for node in gtree.preorder(topchild, is_leaf=lambda x: x in bottoms):
                if node in bottoms:
                    continue

                for state in states_down[node]:
                    ndup = util.counteq(True, state.values())
                    children = node.children
                    nchildren = len(children)

                    if nchildren == 0:
                        raise Exception("invalid number of children: %s" % node.name)
                    elif nchildren == 1:
                        child = children[0]
                        s1 = state.copy();  s1[child.name] = False
                        states_down[child].append(s1)
                        if ndup < max_dups_subtree:
                            if child.name not in constraints:
                                s2 = state.copy();  s2[child.name] = True
                                states_down[child].append(s2)
                    elif nchildren == 2:
                        left, right = children
                        s1 = state.copy();      s1[left.name] = False;  s1[right.name] = False
                        states_down[left].append(s1)
                        if ndup < max_dups_subtree:
                            # daughter lineage matters
                            if right.name not in constraints:
                                s2 = state.copy();  s2[left.name] = False;  s2[right.name] = True
                                states_down[left].append(s2)
                            if left.name not in constraints:
                                s3 = state.copy();  s3[left.name] = True;   s3[right.name] = False
                                states_down[left].append(s3)

                            # dup along both child lineages (with or without dup from parent)
                            # is always equal or less parsimonious than dup from parent followed by dup in one child lineage
                            if self.allow_both and ndup + 1 < max_dups_subtree:
                                if (left.name not in constraints) and (right.name not in constraints):
                                    s4 = state.copy(); s4[left.name] = True; s4[right.name] = True
                                    states_down[left].append(s4)
                        states_down[right] = states_down[left]
                    else:
                        raise Exception("invalid number of children: %s" % node.name)

            # recur up subtree to combine leaf states
            # TODO: check if copies are needed
            states_up = collections.defaultdict(list)
            for node in gtree.postorder(topchild, is_leaf=lambda x: x in bottoms):
                # base case (leaf)
                if node in bottoms:
                    for s in states_down[node]:
                        states_up[node].append(s)
                    continue

                children = node.children
                nchildren = len(children)

                if nchildren == 0:
                    raise Exception("invalid number of children: %s" % node.name)
                elif nchildren == 1:
                    child = children[0]
                    for s in states_up[child]:
                        states_up[node].append(s)
                elif nchildren == 2:
                    left, right = children

                    # another base case (both left and right children are bottoms)
                    if (left in bottoms) and (right in bottoms):
                        assert states_down[left] == states_down[right], (states_down[left], states_down[right])
                        for s in states_down[left]:
                            states_up[node].append(s)
                        continue

                    # combine children
                    for sleft in states_up[left]:
                        sleftset = set(sleft)
                        for sright in states_up[right]:
                            intersect = sleftset.intersection(sright)
                            if all([sleft[name] == sright[name] for name in intersect]):
                                s = sleft.copy()
                                s.update(sright)
                                states_up[node].append(s)
                else:
                    raise Exception("invalid number of children: %s" % node.name)

            # ensure valid states (for single subtree) if sbranch is leaf branch
            # also, for all species branches, allow duplication along root branch
            states = []       # state for one subtree

            if is_leaf:
                gene2locus = self.gene2locus
                if gene2locus is None:
                    gene2locus = phylo.gene2species
                lrecon = dict([(bottom.name, gene2locus(bottom.name)) for bottom in bottoms])
                bottom_loci_from_locus_map, _ = self._find_unique_loci(lrecon, bottoms)

            # iterate over states
            for i, state in enumerate(states_up[topchild][:]):
                if is_leaf:
                    # find locus at bottoms (in this subtree), then check if valid
                    lrecon = self._evolve_subtree(topchild, bottoms, state)
                    bottom_loci, _ = self._find_unique_loci(lrecon, bottoms)
                    if bottom_loci != bottom_loci_from_locus_map:
                        continue
                else:
                    if max_loci != INF:
                        # find locus at bottoms (in this subtree), then check if valid
                        lrecon = self._evolve_subtree(topchild, bottoms, state)
                        bottom_loci = [lrecon[node.name] for node in bottoms]
                        if len(set(bottom_loci)) > max_loci:
                            continue

                # store original (without duplication along root branch)
                states.append(state)

                # allow duplication along root branch
                if top is not topchild:
                    ndup = util.counteq(True, state.values())
                    if ndup < max_dups_subtree and topchild.name not in constraints:
                        s1 = state.copy(); s1[topchild.name] = True
                        states.append(s1)

            # store
            all_states.append(states)

        return all_states


    def _enumerate_locus_maps(self, subtrees, sorted_bottoms):
        """
        Enumerates the valid locus maps by recurring down the species tree.
        For each combination of locus assignments at the top and bottom of an sbranch,
        also find the optimal locus map and order.
        (This saves memory compared to storing all valid locus maps.)
        """

        self.log.start("Enumerating locus maps")

        gtree = self.gtree
        stree = self.stree
        gene2species = self.gene2species
        gene2locus = self.gene2locus

        # locus constraints
        if gene2locus is not None:
            constraints = self._find_constraints_nodups(sorted_bottoms)
        else:
            constraints = None

        # find maximum number of dup - does not assume that species map is MPR
        recon = phylo.reconcile(gtree, stree, gene2species)
        events = phylo.label_events(gtree, recon)
        #max_dups = phylo.count_dup(gtree, events)
        max_loci_sbranch = self.max_loci
        max_dups_sbranch = self.max_dups #min(max_dups, self.max_dups)
        max_losses_sbranch = self.max_losses
        self.log.log("Max # loci per sbranch: %s" % max_loci_sbranch)
        #self.log.log("Max # dup: %d" % max_dups)
        self.log.log("Max # dup per sbranch: %s" % max_dups_sbranch)
        self.log.log("Max # loss per sbranch: %s" % max_losses_sbranch)
        self.log.log()

        # partitions at each sbranch
        # key = snode, val = see locus partition methods
        # detail
        #     key1 = snode, key2 = bottom_loci, key3 = top_loci
        #     val = list of items (lrecon, order, ndup, nloss, ncoalspec, ncoaldup, cost, nsoln)
        #           single item   (lrecon, order, cost, nsoln)
        #     [val is list generally and single item after filtering partitions]
        PS = {}

        if self.prescreen:
            GS = collections.defaultdict(dict)

        # recur down species tree
        for snode in stree.preorder():
            self.log.start("Working on snode %s" % snode.name)
            parent_snode = snode.parent
            is_leaf = snode.is_leaf()

            # get subtrees in this sbranch
            subtrees_snode = subtrees[snode]

            # nothing happened along the branch if there are no subtrees
            if len(subtrees_snode) == 0:
                # handle root separately (initialize loci)
                if snode is stree.root:
                    PS[snode] = collections.defaultdict(dict)
                    top_loci = bottom_loci = (INIT_LOCUS,)
                    self._initialize_partitions_sroot(PS[snode], bottom_loci, top_loci)
                    if self.prescreen:
                        self._initialize_prescreen_sroot(GS[snode], bottom_loci, top_loci)
                self.log.log("Empty sbranch")
                self.log.stop()
                continue

            # initialize storage for this sbranch
            PS[snode] = collections.defaultdict(dict)

            # hash subtrees using top node
            subtrees_hash = {}
            for (top, topchild, bottoms) in subtrees_snode:
                subtrees_hash[top] = (topchild, bottoms)

            # get bottom nodes for this sbranch
            bottoms_snode = sorted_bottoms[snode]

            # get bottom loci for this sbranch
            if is_leaf:
                if gene2locus is not None:
                    lrecon = dict([(bottom.name, gene2locus(bottom.name)) for bottom in bottoms_snode])
                    bottom_loci_from_locus_map, _ = self._find_unique_loci(lrecon, bottoms_snode)

            # get states (changed/unchanged) for each branch of each subtree in sbranch
            states = self._find_locus_states_sbranch(subtrees_snode, is_leaf,
                                                     max_loci=max_loci_sbranch,
                                                     max_dups=INF if is_leaf else max_dups_sbranch,
                                                     constraints=constraints)

            # top of this sbranch is the bottom of the parent sbranch
            if parent_snode in PS:
                top_loci_lst = PS[parent_snode]
                tops = sorted_bottoms[parent_snode]
                assert len(top_loci_lst) == len(set(top_loci_lst)), top_loci_lst
            else:
                top_loci_lst = {(INIT_LOCUS,): None}
                tops = [gtree.root]

            # TODO: incorporate max_dup from sbranch to sbranch
            self.log.log("top nodes: %s" % ','.join(map(lambda node: node.name, tops)))
            self.log.log("bottom nodes: %s" % ','.join(map(lambda node: node.name, bottoms_snode)))
##            self.log.log("top_loci: %s" % ';'.join(map(str, top_loci_lst.keys())))
            self.log.log("number of assignments at top nodes: %d" % len(top_loci_lst))
            states_len = map(len, states)
            self.log.log("number of states: %s" % ','.join(map(str, states_len)))
            self.log.log("number of state combinations: %d" % prod(states_len))
            self.log.log("")

            # combine subtrees
            for ndx1, (top_loci, _) in enumerate(top_loci_lst.iteritems()):
                # start with loci at top of sbranch
                assert len(top_loci) == len(states), (len(top_loci), len(states))

                # initialize next locus with top of sbranch
                init_next_locus = max(top_loci) + 1
                init_lrecon = {}
                for i, start in enumerate(top_loci):
                    init_lrecon[tops[i].name] = start

                for ndx2, state in enumerate(itertools.product(*states)):
                    next_locus = init_next_locus
                    lrecon = init_lrecon.copy()

                    #=============================
                    # find next lrecon using states

                    for i, start in enumerate(top_loci):
                        s = state[i]
                        if s is not None:
                            top = tops[i]
                            topchild, bottoms = subtrees_hash[top]

                            # evolve from top to topchild
                            if s[topchild.name]:
                                topchild_loci = next_locus
                                next_locus += 1
                            else:
                                topchild_loci = start

                            # evolve from topchild to bottoms
                            l = self._evolve_subtree(topchild, bottoms, state=s,
                                                     start_locus=topchild_loci, next_locus=next_locus)
                            assert all([name not in lrecon for name in l if name != top.name]), (l, lrecon)
                            lrecon.update(l)
                            next_locus = max(init_next_locus, max(lrecon.values())) + 1

                    #=============================
                    # (unique) loci at bottom of sbranch
<<<<<<< HEAD
                    bottom_loci, mapping = self._find_unique_loci(lrecon, leaves_snode)
=======

                    bottom_loci, mapping = self._find_unique_loci(lrecon, bottoms_snode)
>>>>>>> aea30bd8

                    #=============================
                    # check validity

                    if is_leaf:
                        # checks for validity across all leaves, not just leaves in a subtree
                        if gene2locus is None:
                            if len(set(bottom_loci)) != len(bottom_loci):
                                continue
                        else:
                            if bottom_loci != bottom_loci_from_locus_map:
                                continue
                    else:
                        if len(set(bottom_loci)) > max_loci_sbranch:  # exceeds max # lineages for (ancestral) sbranch
                            self.log.log("\t%s -> %s : [%d, %d] (skipped - locus count)" % (top_loci, bottom_loci, ndx1, ndx2))
                            self.log.log("\t\tlrecon: %s" % lrecon)
                            self.log.log()
                            continue

                    #=============================
                    # find optimal cost (and order) for this lrecon
<<<<<<< HEAD
                    solns = self._find_optimal_cost(PS[snode], bottom_loci, top_loci,
                                                    lrecon, subtrees=subtrees_snode, leaves=leaves_snode,
                                                    max_dups=INF if is_leaf else max_dups_sbranch,
                                                    max_losses=INF if is_leaf else max_losses_sbranch,
                                                    snode=snode)
                    # use the first as a proxy for logging info... they should all have the same cost
                    ndup, nloss, ncoal_spec, ncoal_dup, order, nsoln, events = solns[0]
=======

                    ndup, nloss, ncoal_spec, ncoal_dup, ncoal, order, nsoln = \
                          self._find_optimal_cost(PS[snode], bottom_loci, top_loci,
                                                  lrecon, subtrees=subtrees_snode, bottoms=bottoms_snode,
                                                  max_dups=INF if is_leaf else max_dups_sbranch,
                                                  max_losses=INF if is_leaf else max_losses_sbranch)
>>>>>>> aea30bd8

                    # skip?
                    skip = ""
                    if not is_leaf:
                        if ndup > max_dups_sbranch:         # exceeds max # of dup for (ancestral) sbranch
                            skip = "dup"
                        elif nloss > max_losses_sbranch:    # exceeds max # of loss for (ancestral) sbranch
                            skip = "loss"
                    if (skip == "") and ((ndup == INF) or (nloss == INF) or (ncoal_spec == INF) or (ncoal_dup == INF)):    # non-optimal
                        skip = "non-optimal"

                    if skip != "":
                        self.log.log("\t%s -> %s : [%d, %d] (skipped - %s)" % (top_loci, bottom_loci, ndx1, ndx2, skip))
                        self.log.log("\t\tlrecon: %s" % lrecon)
                        self.log.log()
                        continue

                    # log
                    self.log.log("\t%s -> %s : [%d, %d]" % (top_loci, bottom_loci, ndx1, ndx2))
                    self.log.log("\t\tlrecon: %s" % lrecon)
                    self.log.log("\t\torder: %s" % order)
                    self.log.log("\t\tmapping: %s" % mapping)
                    self.log.log("\t\tnsoln: %g" % nsoln)
                    self.log.log("\t\tndup: %s, nloss: %s, ncoal: %s (spec: %s, dup: %s)" % \
                                 (ndup, nloss, ncoal_spec + ncoal_dup, ncoal_spec, ncoal_dup))
                    self.log.log()

                    # update storage
                    for solution in solns:
                        ndup, nloss, ncoal_spec, ncoal_dup, order, nsoln, events = solution

                        self._update_partitions(PS[snode], bottom_loci, top_loci,
                                                lrecon, order,
                                                ndup, nloss, ncoal_spec, ncoal_dup, nsoln, events)

                    #=============================

            # do any valid locus maps exist?
            if not PS[snode]:
                raise Exception("no valid locus maps exist")

            # for each locus assignment at top and bottom of sbranch,
            # filter storage
            self._filter_partitions(PS[snode])

            # prescreen
            if self.prescreen:
                self._prescreen(PS[snode], GS[snode], GS.get(parent_snode, None))

            self.log.stop()
        self.log.stop()

        return PS


    def _infer_opt_locus_map(self, locus_maps, subtrees):
        """
        Find optimal locus map by first recurring up the species tree (through dynamic programming) to determine optimal cost
        then tracing back down the species tree to determine optimal locus map
        """

        self.log.start("Inferring optimal locus map")

        # compute DP table
        F = self._dp_table(locus_maps, subtrees)

        # terminate
        self._dp_terminate(F)

        # traceback
        self._dp_traceback(locus_maps, subtrees, F)

        self.log.stop()

    #=============================
    # locus partition methods (used by _enumerate_locus_maps)
    # partition structure:
    #     key1 = bottom_loci, key2 = top_loci
    #     value = (lrecon, order, ndup, nloss, ncoalspec, ncoaldup, cost, nsoln) => (lrecon, order, cost, nsoln)
    # (note: partition is not a good descriptor)

    def _initialize_partitions_sroot(self, partitions, bottom_loci, top_loci):
        lrecon = {self.gtree.root.name: INIT_LOCUS}
        order = {}
        cost = 0
        nsoln = 1
        partitions[bottom_loci][top_loci] = (lrecon, order, cost, nsoln)


    def _find_optimal_cost(self, partitions, bottom_loci, top_loci,
<<<<<<< HEAD
                           lrecon, subtrees, leaves=None,
                           max_dups=INF, max_losses=INF, snode=None):
=======
                           lrecon, subtrees, bottoms=None,
                           max_dups=INF, max_losses=INF):
>>>>>>> aea30bd8

        mincost = INF
        if (bottom_loci in partitions) and (top_loci in partitions[bottom_loci]):
            # lst contains items (lrecon, order, ndup, nloss, ncoalspec, ncoaldup, cost, nsoln)
            mincost = min([item[6] for item in partitions[bottom_loci][top_loci]])

<<<<<<< HEAD
        solns = self._count_events(lrecon, subtrees, all_leaves=leaves,
                                   max_dups=max_dups, max_losses=max_losses,
                                   min_cost=mincost)
=======
        ndup, nloss, ncoal_spec, ncoal_dup, order, nsoln = \
              self._count_events(lrecon, subtrees, all_bottoms=bottoms,
                                 max_dups=max_dups, max_losses=max_losses,
                                 min_cost=mincost)
        ncoal = ncoal_spec + ncoal_dup

        return ndup, nloss, ncoal_spec, ncoal_dup, ncoal, order, nsoln
>>>>>>> aea30bd8

        return solns

    def _update_partitions(self, partitions, bottom_loci, top_loci,
                           lrecon, order,
                           ndup, nloss, ncoalspec, ncoaldup, nsoln, events):
        # a solution is better if 1) it has lower cost, or 2) it has equal cost and lower ndups

        mincost, mindup = INF, INF
        if (bottom_loci in partitions) and (top_loci in partitions[bottom_loci]):
            # lst contains items (lrecon, order, ndup, nloss, ncoalspec, ncoaldup, cost, nsoln)
            mincost, mindup = min([(item[6], item[2]) for item in partitions[bottom_loci][top_loci]])

        cost = self._compute_cost(ndup, nloss, ncoalspec, ncoaldup)
        item = (lrecon, order, ndup, nloss, ncoalspec, ncoaldup, cost, nsoln)

        if top_loci not in partitions[bottom_loci]:
            partitions[bottom_loci][top_loci] = []

        if cost < mincost:
            partitions[bottom_loci][top_loci] = [item]
        elif cost == mincost:
            if ndup < mindup:
                partitions[bottom_loci][top_loci] = [item]
            elif ndup == mindup:
                assert item not in partitions[bottom_loci][top_loci]
                partitions[bottom_loci][top_loci].append(item)


    def _filter_partitions(self, partitions):
        self.log.log("optimal costs")
        for bottom_loci, d in partitions.iteritems():
            for top_loci, lst in d.iteritems():
                # lst contains items (lrecon, order, ndup, nloss, ncoalspec, ncoaldup, cost, nsoln)
                # where nsoln is the number of partial orderings that are optima for the lrecon

                # if multiple optima exist (len(lst) > 1):
                # a) add number of solutions across multiple optima
                # b) choose single optimum (lrecon, order) based on weights
                #    weigh the choices according to number of optimal partial orderings per locus map
                # note: numpy cannot take list of lists so use indices
                nsoln = [item[7] for item in lst]
                total_nsoln = sum(nsoln)
                weights = map(lambda val: float(val) / total_nsoln, nsoln)
                item = _random_choice(lst, p=weights)

                # set the chosen optimum back into partitions
                # update number of solutions to be total across all optimal locus maps
                lrecon, order, ndup, nloss, ncoalspec, ncoaldup, cost, nsoln = item
                item = (lrecon, order, cost, total_nsoln)
                partitions[bottom_loci][top_loci] = item

                # log
                self.log.log("\t%s -> %s" % (top_loci, bottom_loci))
                self.log.log("\t\tlrecon: %s" % lrecon)
                self.log.log("\t\torder: %s" % order)
                self.log.log("\t\tcost: %g" % cost)
                self.log.log("\t\tnsoln: %g" % total_nsoln)
                self.log.log()

    #=============================
    # prescreen methods (used by _enumerate_locus_maps)
    # key1 = snode, key2 = bottom_loci, value = min cost-to-go (from root) required to assign bottom_loci to sbranch

    def _initialize_prescreen_sroot(self, prescreen, bottom_loci, top_loci):
        prescreen[bottom_loci] = 0


    def _prescreen(self, partitions, prescreen, prescreen_parent):
        self.log.log("prescreen")

        # update min cost-to-go (from root)
        for bottom_loci, d in partitions.iteritems():
            cost_lst = []
            for top_loci, item in d.iteritems():
                lrecon, order, cost, nsoln = item
                if prescreen_parent is not None:
                    parent_cost = prescreen_parent[top_loci]
                else:
                    parent_cost = 0
                cost_lst.append(parent_cost + cost)
            prescreen[bottom_loci] = min(cost_lst)

        # determine min cost across all bottom_loci
        mincost = min(prescreen.values())
        self.log.log("\tmin cost: %d" % mincost)

        if mincost <= self.prescreen_min:
            self.log.log("\tskipping prescreen")
        else:
            ntotal = 0
            npruned = 0
            thr = self.prescreen_factor * mincost
            for bottom_loci, cost in prescreen.iteritems():
                ntotal += 1
                if cost > thr:    # prescreen bottom_loci from this sbranch
                    npruned += 1
                    del partitions[bottom_loci]
                    self.log.log("\tpruned %s : %d" % (bottom_loci, cost))
            self.log.log("\tpruned %d/%d assignments" % (npruned, ntotal))
        self.log.log()


    #=============================
    # DP table methods (used by _infer_opt_locus_map)

    def _dp_table(self, locus_maps, subtrees):
        # locus_maps is a multi-dimensional dict with the structure
        # key1 = snode, key2 = bottom_loci, key3 = top_loci, value = (lrecon, order, cost, nsoln)

        stree = self.stree
        gene2locus = self.gene2locus

        # dynamic programming storage
        F = {}      # key1 = snode, key2 = top_loci
                    # val = (bottom_loci, cost-to-go, nsoln)

        for snode in stree.postorder():
            self.log.start("Working on snode %s" % snode.name)
            F[snode] = {}

            if snode not in locus_maps:
                # nothing in this sbranch
                F[snode][()] = ((), 0, 1)
                self.log.log("Empty sbranch")
                self.log.stop()
                continue

            # get stored values for the sbranch
            locus_maps_snode = locus_maps[snode]
            subtrees_snode = subtrees[snode]

            if snode.is_leaf():
                # leaf base case
                for bottom_loci, d in locus_maps_snode.iteritems():
                    for top_loci, (lrecon, order, cost, nsoln) in d.iteritems():
                        assert top_loci not in F[snode]
                        F[snode][top_loci] = (bottom_loci, cost, nsoln)
            else:
                if len(snode.children) != 2:
                    raise Exception("non-binary species tree")

                # find
                # a) cost-to-go of assigning top_loci to top of sbranch
                #    = cost of top_loci to bottom_loci along sbranch
                #      + cost of bottom_loci at top of left child
                #      + cost of bottom_loci at top of right child
                # b) nsoln-to-go of assigning top_loci to top of sbranch
                #    = nsoln of top_loci to bottom_loci along sbranch
                #      * nsoln of bottom_loci at top of left child
                #      * nsoln of bottom_loci at top of right child

                sleft, sright = snode.children
                costs = collections.defaultdict(list)   # separate list for each assignment of top_loci for this sbranch
                for bottom_loci, d in locus_maps_snode.iteritems():
                    # find cost-to-go and nsoln-to-go in children
                    # locus assignment may have been removed due to search heuristics
                    _, cost_left, nsoln_left = F[sleft].get(bottom_loci, (None, INF, 0))
                    _, cost_right, nsoln_right = F[sright].get(bottom_loci, (None, INF, 0))

                    # update cost-to-go and nsoln-to-go based on children
                    children_cost = cost_left + cost_right
                    children_nsoln = nsoln_left * nsoln_right

                    # add cost and multiply nsoln in this sbranch
                    for top_loci, (lrecon, order, cost, nsoln) in d.iteritems():
                        cost_to_go = cost + children_cost
                        nsoln_to_go = nsoln * children_nsoln
                        item = (bottom_loci, cost_to_go, nsoln_to_go)
                        assert item not in costs[top_loci], (snode, bottom_loci, top_loci, item)
                        costs[top_loci].append(item)

                # select optimum cost-to-go for assigning top_loci to top of sbranch
                for top_loci, lst in costs.iteritems():
                    # lst contains items (bottom_loci, cost_to_go, nsoln_to_go)
                    items, mincost = util.minall(lst, minfunc=lambda item: item[1])

                    if gene2locus is None:
                        # single sample per species
                        # cannot have all solutions have infinite cost
                        # (e.g. all viable solutions removed due to heuristics)
                        assert mincost != INF, (top_loci, lst)
                    else:
                        # multiple samples per species
                        # locus maps per branch are only checked for validity once all locus maps are put together
                        # this top_loci is invalid because it never satisfied duplication constraints
                        if mincost == INF:
                            continue

                    # item = (bottom_loci, cost_to_go, nsoln_to_go)
                    nsoln = [item[2] for item in items]
                    total_nsoln = sum(nsoln)
                    weights = map(lambda val: float(val) / total_nsoln, nsoln)

                    # choose uniform sample by weighting choices based on number of solutions
                    item = _random_choice(items, p=weights)

                    # set the chosen optimum
                    # update number of solutions to be total across all optimal choices
                    bottom_loci, cost_to_go, nsoln_to_go = item
                    item = (bottom_loci, cost_to_go, total_nsoln)
                    F[snode][top_loci] = item

            self.log.log("DP table")
            for top_loci, (bottom_loci, cost_to_go, nsoln_to_go) in F[snode].iteritems():
                self.log.log("%s -> %s : %g [%g]" % (top_loci, bottom_loci, cost_to_go, nsoln_to_go))
            self.log.stop()

        return F


    def _dp_terminate(self, F):
        stree = self.stree

        # not necessary since cost along root sbranch already determined,
        # and by design, F[sroot] is always assigned locus = INIT_LOCUS
        assert len(F[stree.root]) == 1, F[stree.root]
        bottom_loci, cost_to_go, nsoln_to_go = F[stree.root].values()[0]
        self.log.log("")
        self.log.log("Optimal cost: %g" % cost_to_go)
        self.log.log("Number of solutions: %g" % nsoln_to_go)
        self.log.log("")


    def _dp_traceback(self, locus_maps, subtrees, F):

        gtree = self.gtree
        stree = self.stree

        # recur down species tree to assign loci
        next_locus = 1
        lrecon = {}
        order = collections.defaultdict(dict)
        G = {}      # used in traceback, key = snode, val = bottom_loci of sbranch

        # initialize root
        lrecon[gtree.root] = next_locus
        next_locus += 1

        for snode in stree.preorder():
            self.log.start("Working on snode %s" % snode.name)

            # determine top_loci and bottom_loci
            if snode is stree.root:
                # root base case
                top_loci, (bottom_loci, cost_to_go, nsoln_to_go) = F[snode].items()[0]
            else:
                top_loci = G[snode.parent]
                (bottom_loci, cost_to_go, nsoln_to_go) = F[snode][top_loci]

            # update traceback
            G[snode] = bottom_loci

            # find loci and order
            if top_loci == ():
                pass
            else:
                # get stored values for the sbranch
                locus_maps_snode = locus_maps[snode]
                subtrees_snode = subtrees[snode]

                # get optimum for sbranch from DP table
                self.log.log("%s -> %s : %g [%g]" % \
                             (top_loci, bottom_loci, F[snode][top_loci][1], F[snode][top_loci][2]))
                local_lrecon, local_order, cost, nsoln = locus_maps_snode[bottom_loci][top_loci]
                self.log.log("lrecon: %s" % local_lrecon)
                self.log.log("order: %s" % local_order)

                # update lrecon
                for (top, topchild, bottoms) in subtrees_snode:
                    if not topchild:
                        continue

                    for node in gtree.preorder(topchild, is_leaf=lambda x: x in bottoms):
                        pnode = node.parent
                        if pnode:
                            if local_lrecon[node.name] != local_lrecon[pnode.name]:
                                lrecon[node] = next_locus
                                next_locus += 1
                            else:
                                lrecon[node] = lrecon[pnode]

                # update order
                for plocus, lst in local_order.iteritems():
                    new_plocus = lrecon[lst[0].parent]
                    order[snode][new_plocus] = lst

            self.log.stop()

        self.lrecon = lrecon
        self.order = dict(order)
        self.cost = F[stree.root].values()[0][1]
        self.nsoln = F[stree.root].values()[0][2]

#==========================================================
# tree logging

def log_tree(gtree, log, func=None, *args, **kargs):
    """print tree to log"""

    treeout = StringIO.StringIO()
    if not func:
        gtree.write(treeout, oneline=True, *args, **kargs)
    else:
        func(gtree, out=treeout, minlen=20, maxlen=20, *args, **kargs)
    log.log("\n%s\n" % treeout.getvalue())
    treeout.close()


def draw_tree_srecon(tree, srecon, *args, **kargs):
    labels = {}
    for node in tree.nodes.values():
        if not node.is_leaf():
            labels[node.name] = "%s [%s]" % (node.name, srecon[node].name)

    treelib.draw_tree(tree, labels, *args, **kargs)


def draw_tree_lrecon(tree, lrecon, *args, **kargs):
    labels = {}
    for node in tree.nodes.values():
        if not node.is_leaf():
            labels[node.name] = "%s" % node.name
        else:
            labels[node.name] = ""
        labels[node.name] += " (%s)" % lrecon[node]

    treelib.draw_tree(tree, labels, *args, **kargs)


def draw_tree_recon(tree, srecon, lrecon, *args, **kargs):
    labels = {}
    for node in tree.nodes.values():
        if not node.is_leaf():
            labels[node.name] = "%s [%s]" % (node.name, srecon[node].name)
        else:
            labels[node.name] = ""
        labels[node.name] += " (%s)" % lrecon[node]

    treelib.draw_tree(tree, labels, *args, **kargs)<|MERGE_RESOLUTION|>--- conflicted
+++ resolved
@@ -20,9 +20,6 @@
 from dlcpar import common
 from dlcpar import reconlib
 
-# numpy
-import numpy as np
-
 # gtree = G (with implied speciation nodes)
 # stree = S
 # srecon = M
@@ -37,17 +34,6 @@
 import operator
 def prod(iterable):
     return reduce(operator.mul, iterable, 1)
-
-#==========================================================$
-# utilities
-
-def _random_choice(a, p=None):
-    # wrapper around numpy.random.choice
-    # note: numpy cannot take list of lists so use indices
-    a = list(a)
-    ndx = np.random.choice(range(len(a)), p=p)
-    it = a[ndx]
-    return it
 
 #==========================================================
 
@@ -178,7 +164,7 @@
         # calculate runtime
         runtime = self.log.stop()
 
-        return self.gtree, labeled_recon, self.nsoln, runtime, self.cost
+        return self.gtree, labeled_recon, self.nsoln, self.cost, runtime
 
 
     def _infer_species_map(self):
@@ -274,7 +260,7 @@
         """
         Count number of dup, loss, coal events and infer optimal partial order
 
-        Returns
+        Return
         - number of duplications
         - number of losses
         - number of extra lineages at speciations
@@ -283,15 +269,14 @@
         - the number of equally parsimonious partial orderings
         - events for this tile (always None, required for reconscape)
 
-        Wraps this information as a single element in a list.
+        Wrap this information as a single element in a list.
         This is required because reconscape returns a list of the above tuples, one tuple per optimal order.
         """
 
         extra = {"species_map" : self.srecon, "locus_map" : lrecon}
 
         # defaults
-        ndup, nloss, ncoal_spec, ncoal_dup, order, nsoln, cost = INF, INF, INF, INF, {}, INF, INF
-        events = None
+        ndup, nloss, ncoal_spec, ncoal_dup, order, nsoln, cost, events = INF, INF, INF, INF, {}, INF, INF, None
 
         # duplications
 ##        ndup = reconlib.count_dup_snode(self.gtree, self.stree, extra, snode=None,
@@ -314,62 +299,27 @@
             return [(ndup, nloss, ncoal_spec, ncoal_dup, order, nsoln, events)]
 
         # extra lineages at speciations
-        ncoal_spec = reconlib.count_coal_snode_spec(self.gtree, self.stree, extra, snode=None,
-                                                  subtrees_snode=subtrees,
-                                                  nodefunc=nodefunc,
-                                                  implied=self.implied)
+        ncoal_spec = reconlib.count_coal_spec_snode(self.gtree, self.stree, extra, snode=None,
+                                                    subtrees_snode=subtrees,
+                                                    nodefunc=nodefunc,
+                                                    implied=self.implied)
         # check if dups + losses + coal (spec) exceeds mincost (allow equality to select from random)
         if self._compute_cost(ndup, nloss, ncoal_spec, 0) > min_cost:
             return [(ndup, nloss, ncoal_spec, ncoal_dup, order, nsoln, events)]
 
-<<<<<<< HEAD
-        # extra lineages at duplications, also sample optimal partial order
-        start, min_orders, nsoln = self._find_min_coal_dup(lrecon, subtrees, nodefunc=nodefunc,
-                                                    dup_nodes=dup_nodes, all_leaves=all_leaves)
-        min_order = {}
-        for locus, orderings in min_orders.iteritems():
-            min_order[locus] = _random_choice(orderings)
-        ncoal_dup = self._count_coal_dup(lrecon, min_order, start, nodefunc=nodefunc)
-=======
         # extra lineages at duplications
-        ncoal_dup, order, nsoln = self._count_min_coal_dup(lrecon, subtrees, nodefunc=nodefunc,
-                                                           dup_nodes=dup_nodes, all_bottoms=all_bottoms)
->>>>>>> aea30bd8
-
-        return [(ndup, nloss, ncoal_spec, ncoal_dup, min_order, nsoln, events)]
-
-
-<<<<<<< HEAD
-    def _find_min_coal_dup(self, lrecon, subtrees, nodefunc=lambda node: node.name,
-                           dup_nodes=None, all_leaves=None):
-        """Over all internal node orderings, enumerate all optimal partial orders"""
-=======
-    def _count_min_coal_dup(self, lrecon, subtrees, nodefunc=lambda node: node.name,
-                            dup_nodes=None, all_bottoms=None):
-        """
-        Over all internal node orderings, find minimum number of inferred extra lineages due to duplications.
-        Finds the optimum node ordering WITHOUT enumerating over all internal node orderings.
-        """
->>>>>>> aea30bd8
-
-        extra = {"species_map" : self.srecon, "locus_map" : lrecon}
-
-        # extra lineages at duplications
-        start = self._find_locus_order_start(lrecon, subtrees, nodefunc=nodefunc,
-<<<<<<< HEAD
-                                             dup_nodes=dup_nodes, all_leaves=all_leaves)
-        min_orders, nsoln = self._find_locus_order(lrecon, subtrees, start, nodefunc=nodefunc,
-                                                   dup_nodes=dup_nodes, all_leaves=all_leaves)
-=======
-                                             dup_nodes=dup_nodes, all_bottoms=all_bottoms)
-        min_order, nsoln = self._find_locus_order(lrecon, subtrees, start, nodefunc=nodefunc,
-                                                  dup_nodes=dup_nodes, all_bottoms=all_bottoms)
-        min_ncoal_dup = self._count_coal_dup(lrecon, min_order, start, nodefunc=nodefunc)
-
-        return min_ncoal_dup, min_order, nsoln
->>>>>>> aea30bd8
-
-        return start, min_orders, nsoln
+        start = self._find_locus_orders_start(lrecon, subtrees, nodefunc=nodefunc,
+                                              dup_nodes=dup_nodes, all_bottoms=all_bottoms)
+        orders, nsoln = self._find_locus_orders(lrecon, subtrees, start, nodefunc=nodefunc,
+                                                dup_nodes=dup_nodes, all_bottoms=all_bottoms)
+        # sample optimal partial order
+        order = {}
+        for locus, orderings in orders.iteritems():
+            order[locus] = common.random_choice(orderings)
+        ncoal_dup = self._count_coal_dup(lrecon, order, start, nodefunc=nodefunc)
+
+        return [(ndup, nloss, ncoal_spec, ncoal_dup, order, nsoln, events)]
+
 
     def _count_coal_dup(self, lrecon, order, start, nodefunc=lambda node: node.name):
         """Count number of coalescences at duplications"""
@@ -378,9 +328,10 @@
         ncoal = 0
         coals = self._find_coal_dup(lrecon, order, start, nodefunc=nodefunc)
         for coal in coals:
-            if len(coal) > 1:
-                ncoal += len(coal) - 1
+            assert len(coal) > 1
+            ncoal += len(coal) - 1
         return ncoal
+
 
     def _find_coal_dup(self, lrecon, order, start, nodefunc=lambda node: node.name):
         """Find extra lineages at duplications"""
@@ -424,9 +375,9 @@
         return coals
 
 
-    def _find_locus_order_start(self, lrecon, subtrees, nodefunc=lambda node: node.name,
-                                dup_nodes=None, all_bottoms=None):
-        """Helper function for _count_coal"""
+    def _find_locus_orders_start(self, lrecon, subtrees, nodefunc=lambda node: node.name,
+                                 dup_nodes=None, all_bottoms=None):
+        """Helper function to find starting lineages for each locus"""
 
         extra = {"species_map" : self.srecon, "locus_map" : lrecon}
 
@@ -473,10 +424,10 @@
         return start
 
 
-    def _find_locus_order(self, lrecon, subtrees, start=None, nodefunc=lambda node: node.name,
-                          dup_nodes=None, all_bottoms=None):
+    def _find_locus_orders(self, lrecon, subtrees, start=None, nodefunc=lambda node: node.name,
+                           dup_nodes=None, all_bottoms=None):
         """
-        Find internal node ordering that minimizes the number of inferred extra lineages due to duplications.
+        Find internal node orderings that minimize number of inferred extra lineages due to duplications.
 
         TODO: merge with _count_coal_dup
         """
@@ -608,21 +559,21 @@
                 order_count[cost].add(tuple(order))
             optimal_dup_orders = order_count[min(order_count.keys())]
 
-            # store all optimal orders
-            local_orders = [list(x) for x in optimal_dup_orders]
+            # count optimal orders
+            local_orders = [list(order) for order in optimal_dup_orders]
             nsoln = len(optimal_dup_orders)
 
             return local_orders, nsoln
 
         #=============================
-        # find partial order for each locus
-        order = {}
+        # find optimal partial orders for each locus
+        orders = {}
         nsoln = 1
         for locus, nodes in start.iteritems():
             lorders, lnsoln = get_local_order(nodes, locus)
-            order[locus] = lorders
+            orders[locus] = lorders
             nsoln *= lnsoln
-        return order, nsoln
+        return orders, nsoln
 
 
     #=============================
@@ -660,7 +611,7 @@
 
 
     def _find_constraints_nodups(self, leaves):
-        """Determines invalid branches for duplications based on species-specific loci"""
+        """Determine invalid branches for duplications based on species-specific loci"""
 
         stree = self.stree
         gene2locus = self.gene2locus
@@ -686,7 +637,7 @@
 
 
     def _find_constraints_dups(self, leaves):
-        """Determines necessary paths for duplications based on species-specific loci"""
+        """Determine necessary paths for duplications based on species-specific loci"""
 
         stree = self.stree
         gene2locus = self.gene2locus
@@ -745,7 +696,7 @@
     # locus (and locus map) methods
 
     def _find_unique_loci(self, lrecon, nodes, start=1):
-        """Returns unique loci"""
+        """Return unique loci"""
 
         # unique mapping
         x = [lrecon[node.name] for node in nodes]
@@ -787,7 +738,7 @@
     def _find_locus_states_sbranch(self, subtrees, is_leaf,
                                    max_loci=INF, max_dups=INF,
                                    constraints=None):
-        """Finds the valid locus states for each subtree in the species branch"""
+        """Find the valid locus states for each subtree in the species branch"""
 
         gtree = self.gtree
 
@@ -948,7 +899,7 @@
 
     def _enumerate_locus_maps(self, subtrees, sorted_bottoms):
         """
-        Enumerates the valid locus maps by recurring down the species tree.
+        Enumerate the valid locus maps by recurring down the species tree.
         For each combination of locus assignments at the top and bottom of an sbranch,
         also find the optimal locus map and order.
         (This saves memory compared to storing all valid locus maps.)
@@ -970,12 +921,10 @@
         # find maximum number of dup - does not assume that species map is MPR
         recon = phylo.reconcile(gtree, stree, gene2species)
         events = phylo.label_events(gtree, recon)
-        #max_dups = phylo.count_dup(gtree, events)
         max_loci_sbranch = self.max_loci
-        max_dups_sbranch = self.max_dups #min(max_dups, self.max_dups)
+        max_dups_sbranch = self.max_dups
         max_losses_sbranch = self.max_losses
         self.log.log("Max # loci per sbranch: %s" % max_loci_sbranch)
-        #self.log.log("Max # dup: %d" % max_dups)
         self.log.log("Max # dup per sbranch: %s" % max_dups_sbranch)
         self.log.log("Max # loss per sbranch: %s" % max_losses_sbranch)
         self.log.log()
@@ -1019,17 +968,17 @@
 
             # hash subtrees using top node
             subtrees_hash = {}
-            for (top, topchild, bottoms) in subtrees_snode:
-                subtrees_hash[top] = (topchild, bottoms)
+            for (stop, stopchild, sbottoms) in subtrees_snode:
+                subtrees_hash[stop] = (stopchild, sbottoms)
 
             # get bottom nodes for this sbranch
-            bottoms_snode = sorted_bottoms[snode]
+            bottoms = sorted_bottoms[snode]
 
             # get bottom loci for this sbranch
             if is_leaf:
                 if gene2locus is not None:
-                    lrecon = dict([(bottom.name, gene2locus(bottom.name)) for bottom in bottoms_snode])
-                    bottom_loci_from_locus_map, _ = self._find_unique_loci(lrecon, bottoms_snode)
+                    lrecon = dict([(bottom.name, gene2locus(bottom.name)) for bottom in bottoms])
+                    bottom_loci_from_locus_map, _ = self._find_unique_loci(lrecon, bottoms)
 
             # get states (changed/unchanged) for each branch of each subtree in sbranch
             states = self._find_locus_states_sbranch(subtrees_snode, is_leaf,
@@ -1048,7 +997,7 @@
 
             # TODO: incorporate max_dup from sbranch to sbranch
             self.log.log("top nodes: %s" % ','.join(map(lambda node: node.name, tops)))
-            self.log.log("bottom nodes: %s" % ','.join(map(lambda node: node.name, bottoms_snode)))
+            self.log.log("bottom nodes: %s" % ','.join(map(lambda node: node.name, bottoms)))
 ##            self.log.log("top_loci: %s" % ';'.join(map(str, top_loci_lst.keys())))
             self.log.log("number of assignments at top nodes: %d" % len(top_loci_lst))
             states_len = map(len, states)
@@ -1077,31 +1026,27 @@
                     for i, start in enumerate(top_loci):
                         s = state[i]
                         if s is not None:
-                            top = tops[i]
-                            topchild, bottoms = subtrees_hash[top]
+                            stop = tops[i]
+                            stopchild, sbottoms = subtrees_hash[stop]
 
                             # evolve from top to topchild
-                            if s[topchild.name]:
-                                topchild_loci = next_locus
+                            if s[stopchild.name]:
+                                stopchild_loci = next_locus
                                 next_locus += 1
                             else:
-                                topchild_loci = start
+                                stopchild_loci = start
 
                             # evolve from topchild to bottoms
-                            l = self._evolve_subtree(topchild, bottoms, state=s,
-                                                     start_locus=topchild_loci, next_locus=next_locus)
-                            assert all([name not in lrecon for name in l if name != top.name]), (l, lrecon)
+                            l = self._evolve_subtree(stopchild, sbottoms, state=s,
+                                                     start_locus=stopchild_loci, next_locus=next_locus)
+                            assert all([name not in lrecon for name in l if name != stop.name]), (l, lrecon)
                             lrecon.update(l)
                             next_locus = max(init_next_locus, max(lrecon.values())) + 1
 
                     #=============================
                     # (unique) loci at bottom of sbranch
-<<<<<<< HEAD
-                    bottom_loci, mapping = self._find_unique_loci(lrecon, leaves_snode)
-=======
-
-                    bottom_loci, mapping = self._find_unique_loci(lrecon, bottoms_snode)
->>>>>>> aea30bd8
+
+                    bottom_loci, mapping = self._find_unique_loci(lrecon, bottoms)
 
                     #=============================
                     # check validity
@@ -1123,22 +1068,13 @@
 
                     #=============================
                     # find optimal cost (and order) for this lrecon
-<<<<<<< HEAD
                     solns = self._find_optimal_cost(PS[snode], bottom_loci, top_loci,
-                                                    lrecon, subtrees=subtrees_snode, leaves=leaves_snode,
+                                                    lrecon, subtrees=subtrees_snode, bottoms=bottoms,
                                                     max_dups=INF if is_leaf else max_dups_sbranch,
                                                     max_losses=INF if is_leaf else max_losses_sbranch,
                                                     snode=snode)
-                    # use the first as a proxy for logging info... they should all have the same cost
+                    # all solns should have same cost, use first as proxy for logging info
                     ndup, nloss, ncoal_spec, ncoal_dup, order, nsoln, events = solns[0]
-=======
-
-                    ndup, nloss, ncoal_spec, ncoal_dup, ncoal, order, nsoln = \
-                          self._find_optimal_cost(PS[snode], bottom_loci, top_loci,
-                                                  lrecon, subtrees=subtrees_snode, bottoms=bottoms_snode,
-                                                  max_dups=INF if is_leaf else max_dups_sbranch,
-                                                  max_losses=INF if is_leaf else max_losses_sbranch)
->>>>>>> aea30bd8
 
                     # skip?
                     skip = ""
@@ -1229,32 +1165,17 @@
 
 
     def _find_optimal_cost(self, partitions, bottom_loci, top_loci,
-<<<<<<< HEAD
-                           lrecon, subtrees, leaves=None,
+                           lrecon, subtrees, bottoms=None,
                            max_dups=INF, max_losses=INF, snode=None):
-=======
-                           lrecon, subtrees, bottoms=None,
-                           max_dups=INF, max_losses=INF):
->>>>>>> aea30bd8
 
         mincost = INF
         if (bottom_loci in partitions) and (top_loci in partitions[bottom_loci]):
             # lst contains items (lrecon, order, ndup, nloss, ncoalspec, ncoaldup, cost, nsoln)
             mincost = min([item[6] for item in partitions[bottom_loci][top_loci]])
 
-<<<<<<< HEAD
-        solns = self._count_events(lrecon, subtrees, all_leaves=leaves,
+        solns = self._count_events(lrecon, subtrees, all_bottoms=bottoms,
                                    max_dups=max_dups, max_losses=max_losses,
                                    min_cost=mincost)
-=======
-        ndup, nloss, ncoal_spec, ncoal_dup, order, nsoln = \
-              self._count_events(lrecon, subtrees, all_bottoms=bottoms,
-                                 max_dups=max_dups, max_losses=max_losses,
-                                 min_cost=mincost)
-        ncoal = ncoal_spec + ncoal_dup
-
-        return ndup, nloss, ncoal_spec, ncoal_dup, ncoal, order, nsoln
->>>>>>> aea30bd8
 
         return solns
 
@@ -1299,7 +1220,7 @@
                 nsoln = [item[7] for item in lst]
                 total_nsoln = sum(nsoln)
                 weights = map(lambda val: float(val) / total_nsoln, nsoln)
-                item = _random_choice(lst, p=weights)
+                item = common.random_choice(lst, p=weights)
 
                 # set the chosen optimum back into partitions
                 # update number of solutions to be total across all optimal locus maps
@@ -1450,7 +1371,7 @@
                     weights = map(lambda val: float(val) / total_nsoln, nsoln)
 
                     # choose uniform sample by weighting choices based on number of solutions
-                    item = _random_choice(items, p=weights)
+                    item = common.random_choice(items, p=weights)
 
                     # set the chosen optimum
                     # update number of solutions to be total across all optimal choices
